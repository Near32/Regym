--- conflicted
+++ resolved
@@ -42,18 +42,21 @@
     :returns: Trained agent. freshly baked!
     :returns: Array of arrays of trajectories for all target_episodes
     '''
-    menagerie_saving_path = '{}/menagerie'.format(results_path)
+    menagerie_path = '{}/menagerie'.format(results_path)
+    agent_menagerie_path = '{}/{}'.format(mengerie_path, training_agent.name)
     if not os.path.exists(menagerie_saving_path):
         os.mkdir(menagerie_saving_path)
+    if not os.path.exists(agent_menagerie_path):
+        os.mkdir(agent_menagerie_path)
+        
 
-    # Loading the model from the AgentHook:
+    # Loading the model from the AgentHook: TODO maybe rename agentHook
     training_agentHook = training_agent
     training_agent = training_agent(training=True)
 
     menagerie = menagerie
     trajectories = []
     for episode in range(target_episodes):
-<<<<<<< HEAD
         training_agentHook = training_agent.clone(training=False)
         if episode % opci == 0:
             opponent_agent_vector_e = self_play_scheme.opponent_sampling_distribution(menagerie, training_agentHook)
@@ -61,14 +64,5 @@
         menagerie = self_play_scheme.curator(menagerie, training_agentHook, episode_trajectory)
         trajectories.append(episode_trajectory)
     
-    path = os.path.join(menagerie_saving_path,'temp_train_ep{}.pt'.format(iteration) )    
-    return menagerie, training_agent.clone(training=True,path=path), trajectories
-=======
-        if episode % opci == 0:
-            opponent_policy_vector_e = self_play_scheme.opponent_sampling_distribution(menagerie, training_policy.clone(training=False))
-        episode_trajectory = run_episode(env, [training_policy]+opponent_policy_vector_e, training=True)
-        menagerie = self_play_scheme.curator(menagerie, training_policy.clone(training=False), episode_trajectory)
-        trajectories.append(episode_trajectory)
-
-    return menagerie, training_policy.clone(training=True), trajectories
->>>>>>> a7342a77
+    path = os.path.join(agent_menagerie_path,'checkpoint_episode_{}.pt'.format(iteration) )    
+    return menagerie, training_agent.clone(training=True,path=path), trajectories