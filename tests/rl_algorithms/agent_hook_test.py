import os
import sys
sys.path.append(os.path.abspath('../../'))

import numpy as np

from rl_algorithms.agents import build_PPO_Agent
from rl_algorithms.agents import build_DQN_Agent
from rl_algorithms.agents import build_DDPG_Agent
from rl_algorithms.agents import build_TabularQ_Agent
from rl_algorithms.agent_hook import AgentHook, AgentType

from test_fixtures import RPSenv, RPSTask, RoboSumoenv, RoboSumoTask
from test_fixtures import ppo_config_dict, dqn_config_dict, ddpg_config_dict, tabular_q_learning_config_dict


def test_can_hook_tql_agent(RPSTask, tabular_q_learning_config_dict):
<<<<<<< HEAD
    agent = build_TabularQ_Agent(RPSTask, tabular_q_learning_config_dict, "TQL_Agent")
=======
    agent = build_TabularQ_Agent(RPSTask, tabular_q_learning_config_dict, 'TQL')
>>>>>>> a2340e03
    hook = AgentHook(agent)

    compare_against_expected_agenthook(agent, hook, AgentType.TQL, [])


def test_can_hook_dqn_agent(RPSTask, dqn_config_dict):
    dqn_config_dict['use_cuda'] = True
<<<<<<< HEAD
    agent = build_DQN_Agent(RPSTask, dqn_config_dict, "DQN_Agent")
=======
    agent = build_DQN_Agent(RPSTask, dqn_config_dict, 'DQN')
>>>>>>> a2340e03
    assert all(map(lambda param: param.is_cuda, agent.algorithm.model.parameters()))
    assert all(map(lambda param: param.is_cuda, agent.algorithm.target_model.parameters()))
    hook = AgentHook(agent)

    compare_against_expected_agenthook(agent, hook, AgentType.DQN, [hook.agent.algorithm.model, hook.agent.algorithm.target_model])


def test_can_hook_ppo_agent(RPSTask, ppo_config_dict):
    ppo_config_dict['use_cuda'] = True
<<<<<<< HEAD
    agent = build_PPO_Agent(RPSTask, ppo_config_dict, "PPO_Agent")
=======
    agent = build_PPO_Agent(RPSTask, ppo_config_dict, 'PPO')
>>>>>>> a2340e03
    assert all(map(lambda param: param.is_cuda, agent.algorithm.model.parameters()))
    hook = AgentHook(agent)

    compare_against_expected_agenthook(agent, hook, AgentType.PPO, [hook.agent.algorithm.model])


def compare_against_expected_agenthook(agent, hooked_agent, expected_hook_type, model_list):
    assert hooked_agent.type == expected_hook_type
    assert hooked_agent.agent == agent
    for model in model_list: assert all(map(lambda param: not param.is_cuda, hooked_agent.agent.algorithm.model.parameters()))


def test_can_unhook_tql_agenthook(RPSTask, tabular_q_learning_config_dict):
<<<<<<< HEAD
    agent = build_TabularQ_Agent(RPSTask, tabular_q_learning_config_dict, "TQL_Agent")
=======
    agent = build_TabularQ_Agent(RPSTask, tabular_q_learning_config_dict, 'TQL')
>>>>>>> a2340e03
    hook = AgentHook(agent)
    retrieved_agent = AgentHook.unhook(hook)

    compare_against_expected_retrieved_agent(agent, retrieved_agent, [])


def test_can_unhook_dqn_agenthook(RPSTask, dqn_config_dict):
    dqn_config_dict['use_cuda'] = True
<<<<<<< HEAD
    agent = build_DQN_Agent(RPSTask, dqn_config_dict, "DQN_Agent")
=======
    agent = build_DQN_Agent(RPSTask, dqn_config_dict, 'DQN')
>>>>>>> a2340e03
    assert all(map(lambda param: param.is_cuda, agent.algorithm.model.parameters()))
    assert all(map(lambda param: param.is_cuda, agent.algorithm.target_model.parameters()))
    hook = AgentHook(agent)
    retrieved_agent = AgentHook.unhook(hook)

    compare_against_expected_retrieved_agent(agent, retrieved_agent, [retrieved_agent.algorithm.model, retrieved_agent.algorithm.target_model])


def test_can_unhook_ppo_agenthook(RPSTask, ppo_config_dict):
    ppo_config_dict['use_cuda'] = True
<<<<<<< HEAD
    agent = build_PPO_Agent(RPSTask, ppo_config_dict, "PPO_Agent")
=======
    agent = build_PPO_Agent(RPSTask, ppo_config_dict, 'PPO')
>>>>>>> a2340e03
    assert all(map(lambda param: param.is_cuda, agent.algorithm.model.parameters()))
    hook = AgentHook(agent)

    retrieved_agent = AgentHook.unhook(hook)

    compare_against_expected_retrieved_agent(agent, retrieved_agent, [retrieved_agent.algorithm.model])


def compare_against_expected_retrieved_agent(agent, retrieved_agent, model_list):
    assert agent == retrieved_agent
    assert_model_parameters_are_cuda_tensors(model_list)


def test_can_save_tql_to_memory(RPSTask, tabular_q_learning_config_dict):
<<<<<<< HEAD
    agent = build_TabularQ_Agent(RPSTask, tabular_q_learning_config_dict, "TQL_Agent")
=======
    agent = build_TabularQ_Agent(RPSTask, tabular_q_learning_config_dict, 'TQL')
>>>>>>> a2340e03
    save_path = '/tmp/test_save.agent'
    hook = AgentHook(agent, save_path)

    assess_file_has_been_saved_on_disk_and_not_on_ram(hook, save_path)
    os.remove(save_path)


def test_can_save_dqn_to_memory(RPSTask, dqn_config_dict):
<<<<<<< HEAD
    agent = build_DQN_Agent(RPSTask, dqn_config_dict, "DQN_Agent")
=======
    agent = build_DQN_Agent(RPSTask, dqn_config_dict, 'DQN')
>>>>>>> a2340e03
    save_path = '/tmp/test_save.agent'
    hook = AgentHook(agent, save_path)

    assess_file_has_been_saved_on_disk_and_not_on_ram(hook, save_path)
    os.remove(save_path)


def test_can_save_ppo_to_memory(RPSTask, ppo_config_dict):
<<<<<<< HEAD
    agent = build_PPO_Agent(RPSTask, ppo_config_dict, "PPO_Agent")
=======
    agent = build_PPO_Agent(RPSTask, ppo_config_dict, 'PPO')
>>>>>>> a2340e03
    save_path = '/tmp/test_save.agent'
    hook = AgentHook(agent, save_path=save_path)

    assess_file_has_been_saved_on_disk_and_not_on_ram(hook, save_path)
    os.remove(save_path)


def test_can_load_tql_from_agenthook(RPSTask, tabular_q_learning_config_dict):
<<<<<<< HEAD
    agent = build_TabularQ_Agent(RPSTask, tabular_q_learning_config_dict, "TQL_Agent")
=======
    agent = build_TabularQ_Agent(RPSTask, tabular_q_learning_config_dict, 'TQL')
>>>>>>> a2340e03
    save_path = '/tmp/test_save.agent'
    hook = AgentHook(agent, save_path=save_path)

    retrieved_agent = AgentHook.unhook(hook)
    assert np.array_equal(agent.algorithm.Q_table, retrieved_agent.algorithm.Q_table)


def test_can_load_dqn_from_agenthook(RPSTask, dqn_config_dict):
    dqn_config_dict['use_cuda'] = True
<<<<<<< HEAD
    agent = build_DQN_Agent(RPSTask, dqn_config_dict, "DQN_Agent")
=======
    agent = build_DQN_Agent(RPSTask, dqn_config_dict, 'DQN')
>>>>>>> a2340e03
    save_path = '/tmp/test_save.agent'
    hook = AgentHook(agent, save_path=save_path)

    retrieved_agent = AgentHook.unhook(hook)
    model_list = [retrieved_agent.algorithm.model, retrieved_agent.algorithm.target_model]
    assert_model_parameters_are_cuda_tensors(model_list)


def test_can_load_ppo_from_agenthook(RPSTask, ppo_config_dict):
    ppo_config_dict['use_cuda'] = True
<<<<<<< HEAD
    agent = build_PPO_Agent(RPSTask, ppo_config_dict, "PPO_Agent")
=======
    agent = build_PPO_Agent(RPSTask, ppo_config_dict, 'PPO')
>>>>>>> a2340e03
    save_path = '/tmp/test_save.agent'
    hook = AgentHook(agent, save_path=save_path)

    assert not hasattr(hook, 'agent')

    retrieved_agent = AgentHook.unhook(hook)
    model_list = [retrieved_agent.algorithm.model]
    assert_model_parameters_are_cuda_tensors(model_list)


def test_can_load_ppo_from_agenthook_disabling_cuda(RPSTask, ppo_config_dict):
    ppo_config_dict['use_cuda'] = True
    agent = build_PPO_Agent(RPSTask, ppo_config_dict, 'PPO')
    save_path = '/tmp/test_save.agent'
    hook = AgentHook(agent, save_path=save_path)

    retrieved_agent = AgentHook.unhook(hook, use_cuda=False)
    model = retrieved_agent.algorithm.model
    assert all(map(lambda param: not param.is_cuda, model.parameters()))


def assert_model_parameters_are_cuda_tensors(model_list):
    for model in model_list: assert all(map(lambda param: param.is_cuda, model.parameters()))


def assess_file_has_been_saved_on_disk_and_not_on_ram(hook, save_path):
    assert not hasattr(hook, 'agent')
    assert hook.save_path is save_path
    assert os.path.exists(save_path)<|MERGE_RESOLUTION|>--- conflicted
+++ resolved
@@ -15,11 +15,7 @@
 
 
 def test_can_hook_tql_agent(RPSTask, tabular_q_learning_config_dict):
-<<<<<<< HEAD
-    agent = build_TabularQ_Agent(RPSTask, tabular_q_learning_config_dict, "TQL_Agent")
-=======
     agent = build_TabularQ_Agent(RPSTask, tabular_q_learning_config_dict, 'TQL')
->>>>>>> a2340e03
     hook = AgentHook(agent)
 
     compare_against_expected_agenthook(agent, hook, AgentType.TQL, [])
@@ -27,11 +23,7 @@
 
 def test_can_hook_dqn_agent(RPSTask, dqn_config_dict):
     dqn_config_dict['use_cuda'] = True
-<<<<<<< HEAD
-    agent = build_DQN_Agent(RPSTask, dqn_config_dict, "DQN_Agent")
-=======
     agent = build_DQN_Agent(RPSTask, dqn_config_dict, 'DQN')
->>>>>>> a2340e03
     assert all(map(lambda param: param.is_cuda, agent.algorithm.model.parameters()))
     assert all(map(lambda param: param.is_cuda, agent.algorithm.target_model.parameters()))
     hook = AgentHook(agent)
@@ -41,11 +33,7 @@
 
 def test_can_hook_ppo_agent(RPSTask, ppo_config_dict):
     ppo_config_dict['use_cuda'] = True
-<<<<<<< HEAD
-    agent = build_PPO_Agent(RPSTask, ppo_config_dict, "PPO_Agent")
-=======
     agent = build_PPO_Agent(RPSTask, ppo_config_dict, 'PPO')
->>>>>>> a2340e03
     assert all(map(lambda param: param.is_cuda, agent.algorithm.model.parameters()))
     hook = AgentHook(agent)
 
@@ -59,11 +47,7 @@
 
 
 def test_can_unhook_tql_agenthook(RPSTask, tabular_q_learning_config_dict):
-<<<<<<< HEAD
-    agent = build_TabularQ_Agent(RPSTask, tabular_q_learning_config_dict, "TQL_Agent")
-=======
     agent = build_TabularQ_Agent(RPSTask, tabular_q_learning_config_dict, 'TQL')
->>>>>>> a2340e03
     hook = AgentHook(agent)
     retrieved_agent = AgentHook.unhook(hook)
 
@@ -72,11 +56,7 @@
 
 def test_can_unhook_dqn_agenthook(RPSTask, dqn_config_dict):
     dqn_config_dict['use_cuda'] = True
-<<<<<<< HEAD
-    agent = build_DQN_Agent(RPSTask, dqn_config_dict, "DQN_Agent")
-=======
     agent = build_DQN_Agent(RPSTask, dqn_config_dict, 'DQN')
->>>>>>> a2340e03
     assert all(map(lambda param: param.is_cuda, agent.algorithm.model.parameters()))
     assert all(map(lambda param: param.is_cuda, agent.algorithm.target_model.parameters()))
     hook = AgentHook(agent)
@@ -87,11 +67,7 @@
 
 def test_can_unhook_ppo_agenthook(RPSTask, ppo_config_dict):
     ppo_config_dict['use_cuda'] = True
-<<<<<<< HEAD
-    agent = build_PPO_Agent(RPSTask, ppo_config_dict, "PPO_Agent")
-=======
     agent = build_PPO_Agent(RPSTask, ppo_config_dict, 'PPO')
->>>>>>> a2340e03
     assert all(map(lambda param: param.is_cuda, agent.algorithm.model.parameters()))
     hook = AgentHook(agent)
 
@@ -106,11 +82,7 @@
 
 
 def test_can_save_tql_to_memory(RPSTask, tabular_q_learning_config_dict):
-<<<<<<< HEAD
-    agent = build_TabularQ_Agent(RPSTask, tabular_q_learning_config_dict, "TQL_Agent")
-=======
     agent = build_TabularQ_Agent(RPSTask, tabular_q_learning_config_dict, 'TQL')
->>>>>>> a2340e03
     save_path = '/tmp/test_save.agent'
     hook = AgentHook(agent, save_path)
 
@@ -119,11 +91,7 @@
 
 
 def test_can_save_dqn_to_memory(RPSTask, dqn_config_dict):
-<<<<<<< HEAD
-    agent = build_DQN_Agent(RPSTask, dqn_config_dict, "DQN_Agent")
-=======
     agent = build_DQN_Agent(RPSTask, dqn_config_dict, 'DQN')
->>>>>>> a2340e03
     save_path = '/tmp/test_save.agent'
     hook = AgentHook(agent, save_path)
 
@@ -132,11 +100,7 @@
 
 
 def test_can_save_ppo_to_memory(RPSTask, ppo_config_dict):
-<<<<<<< HEAD
-    agent = build_PPO_Agent(RPSTask, ppo_config_dict, "PPO_Agent")
-=======
     agent = build_PPO_Agent(RPSTask, ppo_config_dict, 'PPO')
->>>>>>> a2340e03
     save_path = '/tmp/test_save.agent'
     hook = AgentHook(agent, save_path=save_path)
 
@@ -145,11 +109,7 @@
 
 
 def test_can_load_tql_from_agenthook(RPSTask, tabular_q_learning_config_dict):
-<<<<<<< HEAD
-    agent = build_TabularQ_Agent(RPSTask, tabular_q_learning_config_dict, "TQL_Agent")
-=======
     agent = build_TabularQ_Agent(RPSTask, tabular_q_learning_config_dict, 'TQL')
->>>>>>> a2340e03
     save_path = '/tmp/test_save.agent'
     hook = AgentHook(agent, save_path=save_path)
 
@@ -159,11 +119,7 @@
 
 def test_can_load_dqn_from_agenthook(RPSTask, dqn_config_dict):
     dqn_config_dict['use_cuda'] = True
-<<<<<<< HEAD
-    agent = build_DQN_Agent(RPSTask, dqn_config_dict, "DQN_Agent")
-=======
     agent = build_DQN_Agent(RPSTask, dqn_config_dict, 'DQN')
->>>>>>> a2340e03
     save_path = '/tmp/test_save.agent'
     hook = AgentHook(agent, save_path=save_path)
 
@@ -174,11 +130,7 @@
 
 def test_can_load_ppo_from_agenthook(RPSTask, ppo_config_dict):
     ppo_config_dict['use_cuda'] = True
-<<<<<<< HEAD
-    agent = build_PPO_Agent(RPSTask, ppo_config_dict, "PPO_Agent")
-=======
     agent = build_PPO_Agent(RPSTask, ppo_config_dict, 'PPO')
->>>>>>> a2340e03
     save_path = '/tmp/test_save.agent'
     hook = AgentHook(agent, save_path=save_path)
 
