--- conflicted
+++ resolved
@@ -42,11 +42,8 @@
       'pip',
       'tensorboardx',
       'opencv-python',
-<<<<<<< HEAD
-      'torch',#==1.8.1',
-=======
+      # PREVIOUSLY: 'torch',#==1.8.1',
       'torch==1.12.0',
->>>>>>> 10f5baf9
       'torchvision',
       'cvxopt',
       'scipy',
