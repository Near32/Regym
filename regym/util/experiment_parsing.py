--- conflicted
+++ resolved
@@ -1,15 +1,7 @@
 from functools import partial
 from typing import Dict
 
-<<<<<<< HEAD
-from ..rl_algorithms import build_DQN_Agent
-from ..rl_algorithms import build_TabularQ_Agent
-from ..rl_algorithms import build_PPO_Agent
-from ..rl_algorithms import build_A2C_Agent
-from ..rl_algorithms import rockAgent, paperAgent, scissorsAgent, randomAgent
-=======
 import numpy as np
->>>>>>> 876de453
 
 from regym.training_schemes import HalfHistoryLimitSelfPlay, LastQuarterHistoryLimitSelfPlay, FullHistoryLimitSelfPlay
 from regym.training_schemes import NaiveSelfPlay
@@ -19,6 +11,7 @@
 from regym.rl_algorithms import build_DQN_Agent
 from regym.rl_algorithms import build_TabularQ_Agent
 from regym.rl_algorithms import build_PPO_Agent
+from regym.rl_algorithms import build_A2C_Agent
 from regym.rl_algorithms import rockAgent, paperAgent, scissorsAgent, randomAgent
 
 
@@ -41,17 +34,6 @@
     :param candidate_training_schemes: requested training schemes
     :return: list containing pointers to the corresponding self_play training schemes functions
     '''
-<<<<<<< HEAD
-    self_play_training_schemes = {'fullhistoryselfplay': FullHistorySelfPlay, 
-                                  'halfhistoryselfplay': HalfHistorySelfPlay, 
-                                  'lastquarterhistoryselfplay': LastQuarterHistorySelfPlay, 
-                                  'naiveselfplay': NaiveSelfPlay, 
-                                  'fullhistorylimitselfplay': FullHistoryLimitSelfPlay, 
-                                  'halfhistorylimitselfplay': HalfHistoryLimitSelfPlay, 
-                                  'lastquarterhistorylimitselfplay': LastQuarterHistoryLimitSelfPlay}
-    check_for_unknown_candidate_input(self_play_training_schemes.keys(), candidate_training_schemes, 'training schemes')
-    return [self_play_training_schemes[t_s.lower()] for t_s in candidate_training_schemes]
-=======
     def partial_match_build_function(self_play_name, config, task):
         if self_play_name.startswith('psro'): return PSRONashResponse(task=task, **config)
         if self_play_name.startswith('naiveselfplay'): return NaiveSelfPlay
@@ -62,7 +44,6 @@
             return DeltaDistributionalSelfPlay(delta=config['delta'], distribution=np.random.choice)
         else: raise ValueError(f'Unkown Self Play training scheme: {self_play_name}')
     return [partial_match_build_function(t_s.lower(), config, task) for t_s, config in training_schemes_configs.items()]
->>>>>>> 876de453
 
 
 def initialize_agents(task, agent_configurations):
@@ -79,13 +60,6 @@
         if agent_name.startswith('ppo'): return build_PPO_Agent(task, config, agent_name)
         if agent_name.startswith('a2c'): return build_A2C_Agent(task, config, agent_name)
         else: raise ValueError('Unkown agent name: {agent_name}'.format(agent_name))
-<<<<<<< HEAD
-    if isinstance(environment, str):
-        task = environments.parse_gym_environment(environment)
-    else:
-        task = environment
-=======
->>>>>>> 876de453
     return [partial_match_build_function(agent, task, config) for agent, config in agent_configurations.items()]
 
 
