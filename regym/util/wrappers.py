--- conflicted
+++ resolved
@@ -3900,20 +3900,14 @@
             as_obs=True,
         )
 
-<<<<<<< HEAD
     env = Gymnasium2GymWrapper(
         env=env,
         remove_return_info=remove_return_info_wrapper,
     )
     if time_limit>0:
         env = TimeLimit(env, max_episode_steps=time_limit)
-=======
-    env = Gymnasium2GymWrapper(env=env)
-    if time_limit>0:
-        env = TimeLimit(env, max_episode_steps=time_limit)
     #if hasattr(env.unwrapped, 'max_steps'):
     #    env.unwrapped.max_steps = time_limit
->>>>>>> 69402c74
 
     if add_rgb_wrapper:
         if full_obs:
@@ -3954,18 +3948,13 @@
     if clip_reward:
         env = ClipRewardEnv(env)
     
-<<<<<<< HEAD
     if 'desired_goal' not in list(env.observation_space.keys()):
         observation_keys_mapping={'mission':'desired_goal'}
     else:
         observation_keys_mapping={'desired_goal':'desired_goal'}
 
-    if describe_achieved_pickup_goal:
-=======
-    observation_keys_mapping={'mission':'desired_goal'}
-    if observe_achieved_pickup_goal \
+    if describe_achieved_pickup_goal \
     or (language_guided_curiosity and 'descr' in descr_type):
->>>>>>> 69402c74
         env = BehaviourDescriptionWrapper(
             env=env, 
             max_sentence_length=max_sentence_length,
