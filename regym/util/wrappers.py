--- conflicted
+++ resolved
@@ -469,11 +469,7 @@
     if skip > 0:
         env = MaxAndSkipEnv(env, skip=skip)
     
-<<<<<<< HEAD
-    if size is not None:
-=======
     if size is not None and isinstance(size, int):
->>>>>>> 1c4fb42f
         env = FrameResizeWrapper(env, size=size) 
     
     if single_life_episode:
