from __future__ import annotations
from typing import Dict, Any, Optional, List, Callable, Union
import os
import copy
from functools import partial 
from collections.abc import Iterable
from collections import deque, OrderedDict

import cv2
#cv2.setNumThreads(0)
import numpy as np


import gym
from gym.wrappers import TimeLimit

import logging
import coloredlogs

coloredlogs.install(logging.INFO)
logging.basicConfig(level=logging.INFO)
logger = logging.getLogger(__name__)

verbose = False



def is_leaf(node: Dict):
    return all([ not isinstance(node[key], dict) for key in node.keys()])

def _concatenate_list_hdict(
    lhds: List[Dict],
    concat_fn: Optional[Callable] = partial(np.concatenate, axis=0),
    preprocess_fn: Optional[Callable] = (lambda x: x)
    ):
    out_hd = {key: {} for key in lhds[0]}

    queue = [lhds]
    pointers = None

    out_queue = [out_hd]
    out_pointer = None

    while len(queue):
        pointers = [hds for hds in queue.pop(0)]
        out_pointer = out_queue.pop(0)

        if not is_leaf(pointers[0]):
            #out_pointer = {}
            # previously is taken care of at 145 upon initialization,
            # and then at 165 upon 'recurrence'.
            for k in pointers[0]:
                queue_element = [pointer[k] for pointer in pointers if k in pointer]
                queue.insert(0, queue_element)

                out_pointer[k] = {}
                out_queue.insert(0, out_pointer[k])
        else:
            for k in pointers[0]:
                # Previously assigned as a dictionnary in 145 or 165...
                out_pointer[k] = []
                # Since we are at a leaf then value is
                # either numpy or numpy.float64
                # or list of tensors:
                if isinstance(pointers[0][k], list):
                    for idx in range(len(pointers[0][k])):
                        concat_list = [
                            preprocess_fn(pointer[k][idx])
                            for pointer in pointers if k in pointer
                        ]
                        out_pointer[k].append(
                            concat_fn(concat_list)
                        )
                else:
                    concat_list = [
                        preprocess_fn(pointer[k])
                        for pointer in pointers if k in pointer
                    ]
                    out_pointer[k] = concat_fn(concat_list)
    return out_hd

class VDNVecEnvWrapper(object):
    def __init__(self, env, nbr_players):
        '''
        Value-Decomposition Network-purposed wrapper expects the action argument to
        contain an extra dimension for the number of players.
        It reorganises the action by separating it into a list of batched actions,
        where each element of the list corresponds to the set of batched actions 
        of a given player.
        As far as the inner environment outputs are concerned, they are expected
        to be list of batched elements. This wrapper transforms the list of elements
        into a singleton list whose element contains an extra dimension as the player
        dimension.
        '''
        self.env = env
        self.nbr_players = nbr_players

    def get_nbr_envs(self):
        return self.env.get_nbr_envs()

    def set_nbr_envs(self, nbr_envs):
        self.env.set_nbr_envs(nbr_envs)

    def render(self, render_mode="rgb_array", env_indices=None) :
        return self.env.render(render_mode=render_mode, env_indices=env_indices)

    def close(self):
        return self.env.close()

    def reset(self, **kwargs):
        input_dict = self.env.reset(**kwargs)
        nvdn_next_obs = input_dict["observations"]
        nvdn_next_infos = input_dict["info"]

        vdn_obs = np.concatenate(
            nvdn_next_obs,
            axis=0
        )
        next_obs = [vdn_obs]

        list_infos = []
        for li in nvdn_next_infos:
            for k in range(len(li)):
                list_infos.append(li[k])
        """
        next_infos = [
            _concatenate_list_hdict(
                lhds=list_infos, 
                concat_fn=partial(np.stack, axis=1),   # stack on new player dimension.
                preprocess_fn=lambda x: x,
            )
        ]
        """
        next_infos = [list_infos]

        output_dict = {
            "observations":nvdn_next_obs,
            "info":nvdn_next_infos,

            "vdn_observations":next_obs,
            "vdn_info":next_infos,
        }

        return output_dict

    def step(self, action, **kwargs):
        assert isinstance(action, list) and len(action)==1, "action argument must be a singleton list of dictionnary (SAD) or tensor."
        # We are transforming it into an list of dictionnary with nbr_players
        
        observed_batch_size : int
        if isinstance(action[0], dict): #sad?
            observed_batch_size = action[0]['action'].shape[0]
        else:
            observed_batch_size = action[0].shape[0]
        
        nbr_env = observed_batch_size // self.nbr_players
        
        env_action = []
        if isinstance(action[0], dict): #sad?
            for pidx in range(self.nbr_players):
                ad = {}
                for k, av in action[0].items():
                    ad[k] = av[pidx*nbr_env:(pidx+1)*nbr_env, ...]
                env_action.append(ad)
        else:
            for pidx in range(self.nbr_players):
                a = action[0][pidx*nbr_env:(pidx+1)*nbr_env, ...]
                env_action.append(a)

        nonvdn_action = env_action
        env_output_dict = self.env.step(env_action, **kwargs)
        if "actions" in env_output_dict:
            nonvdn_action = env_output_dict["actions"]
        nvdn_next_obs = env_output_dict["succ_observations"]
        nvdn_reward = env_output_dict["reward"]
        nvdn_done = env_output_dict["done"]
        nvdn_next_infos = env_output_dict["succ_info"]

        next_obs = [
            np.concatenate(
                nvdn_next_obs,
                axis=0
            )
        ]
        # 1 x (batch_size*num_player, ...)

        reward_shape = nvdn_reward[0].shape
        reward = [
            np.concatenate(
                nvdn_reward,
                axis=0
            )
        ]
        # 1 x (batch_size*num_player, ...)
        
        list_infos = []
        for li in nvdn_next_infos:
            for k in range(len(li)):
                list_infos.append(li[k])
        
        next_infos = [list_infos]
        """next_infos = [
            _concatenate_list_hdict(
                lhds=list_infos, 
                concat_fn=partial(np.concatenate, axis=0),   # stack on new player dimension.
                preprocess_fn=lambda x: x,
            )
        ]
        # 1 x key x (batch_size*num_player, ...)
        """

        output_dict = {
            "actions":nonvdn_action,

            "succ_observations":nvdn_next_obs, 
            "reward":nvdn_reward, 
            "done":nvdn_done, 
            "succ_info":nvdn_next_infos,

            "vdn_succ_observations":next_obs, 
            "vdn_reward":reward, 
            "vdn_done":nvdn_done, 
            "vdn_succ_info":next_infos
        }

        return output_dict


# # Wrappers:
# # Observation Wrappers:
'''
Adapted from:
https://github.com/chainer/chainerrl/blob/master/chainerrl/wrappers/atari_wrappers.py
'''
class LazyFrames(object):
    def __init__(
        self, 
        frames, 
        axis=-1, #0, 
        permutations={}, #{0:2}
        moveaxis={}, #{0:2}
    ):
        self._frames = frames
        self.axis = axis
        self.permutations = permutations
        self.moveaxis = moveaxis

        for din,dout in self.permutations.items():
            for fidx, frame in enumerate(self._frames):
                self._frames[fidx] = frame.transpose(din,dout)
        for sd,dd in self.moveaxis.items():
            for fidx, frame in enumerate(self._frames):
                self._frames[fidx] = np.moveaxis(frame, sd, dd)

    @property
    def shape(self):
        shape = list(self._frames[0].shape)
        for frame in self._frames[1:]:
            shape[self.axis] += frame.shape[self.axis]
        return tuple(shape)

    def __array__(self, dtype=None):
        out = np.concatenate(self._frames, axis=self.axis)
        if dtype is not None:
            out = out.astype(dtype)
        return out


class RandNoOpStartWrapper(gym.Wrapper):
    def __init__(self, env, nbr_max_random_steps=30):
        gym.Wrapper.__init__(self,env)
        self.nbr_max_random_steps = nbr_max_random_steps
        self.total_reward = 0
        
    def reset(self, **args):
        obs = self.env.reset()
        nbr_rand_noop = random.randint(0, self.nbr_max_random_steps)
        self.total_reward = 0
        for _ in range(nbr_rand_noop):
            # Execute No-Op:
            obs, r, d, i = self.env.step(0)
            self.total_reward += r
        return obs 

    def step(self, action):
        obs, r, d, info = self.env.step(action=action)
        if self.total_reward != 0:
            r += self.total_reward
            self.total_reward = 0
        return obs, r, d, info 


class SingleLifeWrapper(gym.Wrapper):
    def __init__(self, env):
        gym.Wrapper.__init__(self, env)

        self.done = False
        self.life_done = True 

        AtariEnv = env
        while True:
            env = getattr(AtariEnv, 'env', None)
            if env is not None:
                AtariEnv = env
            else:
                break
        self.AtariEnv = AtariEnv
        self.lives = self.AtariEnv.ale.lives()

    def reset(self, **args):
        self.done = False
        self.lives = self.env.env.ale.lives()
        return self.env.reset(**args)

    def step(self, action):
        if self.done:
            self.reset()
        obs, reward, done, info = self.env.step(action)

        force_done = done
        if self.life_done:
            if self.lives > info['ale.lives']:
                force_done = True
                self.lives = info['ale.lives']
        
        if force_done:
            reward = -1
    
        self.done = done
        info['real_done'] = done
        
        return obs, reward, force_done, info 
        
class SingleRewardWrapper(gym.Wrapper):
    def __init__(self, env, penalizing=False):
        gym.Wrapper.__init__(self, env)
        self.penalizing = penalizing

    def reset(self, **args):
        return self.env.reset(**args)

    def step(self, action):
        obs, reward, done, info = self.env.step(action)

        if reward > 0:
            done = True 
        elif self.penalizing:
            reward = -0.001

        return obs, reward, done, info 


class ProgressivelyMultiRewardWrapper(gym.Wrapper):
    def __init__(self, env, penalizing=False, start_count=0.0, end_count=100.0, nbr_episode=1e3):
        gym.Wrapper.__init__(self, env)
        self.penalizing = penalizing
        self.start_count = start_count
        self.end_count = end_count
        self.nbr_episode = nbr_episode
        self.episode_count = 0

        self.per_episode_increase = (self.end_count-self.start_count)/self.nbr_episode  
        self.current_threshold = self.start_count
        self.cum_reward = 0

    def reset(self, **args):
        self.cum_reward = 0
        self.current_threshold += self.per_episode_increase
        return self.env.reset(**args)

    def step(self, action):
        obs, reward, done, info = self.env.step(action)

        self.cum_reward += reward
        
        if self.cum_reward > self.current_threshold:
            done = True 
        
        if reward<=0 and self.penalizing:
            reward = -0.001

        return obs, reward, done, info 


class FrameSkipStackAtari(gym.Wrapper):
    """
    Return a stack of framed composed of every 'skip'-th repeat.
    The rewards are summed over the skipped and stackedd frames.
    
    This wrapper assumes:
    - the observation space of the environment to be frames solely.
    - the frames are concatenated on the last axis, i.e. the channel axis.
    """
    def __init__(self, env, skip=4, act_rand_repeat=False, stack=4, single_life_episode=False):
        gym.Wrapper.__init__(self,env)
        self.skip = skip if skip is not None else 1
        self.stack = stack if stack is not None else 1
        self.act_rand_repeat = act_rand_repeat
        self.single_life_episode = single_life_episode

        self.observations = deque([], maxlen=self.stack)
        
        assert(isinstance(self.env.observation_space, gym.spaces.Box))
        
        low_obs_space = np.repeat(self.env.observation_space.low, self.stack, axis=-1)
        high_obs_space = np.repeat(self.env.observation_space.high, self.stack, axis=-1)
        self.observation_space = gym.spaces.Box(low=low_obs_space, high=high_obs_space, dtype=self.env.observation_space.dtype)

        self.done = False

        if self.single_life_episode: 
            self.life_done = True 

            AtariEnv = env
            while True:
                env = getattr(AtariEnv, 'env', None)
                if env is not None:
                    AtariEnv = env
                else:
                    break
            self.AtariEnv = AtariEnv
            self.lives = self.AtariEnv.ale.lives()
        
    def _get_obs(self):
        assert(len(self.observations) == self.stack)
        return LazyFrames(list(self.observations))
        
    def reset(self, **args):
        obs = self.env.reset()
        
        self.done = False
        
        if self.single_life_episode:
            self.lives = self.AtariEnv.ale.lives()
        
        for _ in range(self.stack):
            self.observations.append(obs)
        return self._get_obs()
    
    def step(self, action):
        if self.done:
            self.reset()
        
        total_reward = 0.0
        nbr_it = self.skip
        if self.act_rand_repeat:
            nbr_it = random.randint(1, nbr_it)

        for i in range(nbr_it):
            obs, reward, done, info = self.env.step(action)

            force_done = done
            if self.single_life_episode:
                if self.life_done:
                    if self.lives > info['ale.lives'] and info['ale.lives'] > 0:
                        force_done = True
                        self.lives = info['ale.lives']
                
                if reward < 0:
                    force_done = True
                elif force_done:
                    reward = -1
            
                info['real_done'] = done

            total_reward += reward

            if self.act_rand_repeat:
                self.observations.append(obs)

            self.done = done
            if done or force_done:
                break
            
        if not(self.act_rand_repeat):
            self.observations.append(obs)
        
        return self._get_obs(), total_reward, force_done, info


def atari_pixelwrap(env, 
                    size, 
                    skip=None, 
                    act_rand_repeat=False, 
                    stack=None, 
                    grayscale=False, 
                    nbr_max_random_steps=0, 
                    single_life_episode=True):
    # Observations:
    if grayscale:
        env = GrayScaleObservation(env=env) 
    if nbr_max_random_steps > 0:
        env = RandNoOpStartWrapper(env=env, nbr_max_random_steps=nbr_max_random_steps)
    #env = PixelObservationWrapper(env=env)
    env = FrameResizeWrapper(env, size=size) 
    if skip is not None or stack is not None:
        env = FrameSkipStackAtari(env=env, skip=skip, act_rand_repeat=act_rand_repeat, stack=stack, single_life_episode=single_life_episode)
    #if single_life:
    #    env = SingleLifeWrapper(env=env)
    return env

import sys
import gc
import pdb
class ForkedPdb(pdb.Pdb):
    """A Pdb subclass that may be used
    from a forked multiprocessing child
    """
    def interaction(self, *args, **kwargs):
        _stdin = sys.stdin
        try:
            sys.stdin = open('/dev/stdin')
            pdb.Pdb.interaction(self, *args, **kwargs)
        finally:
            sys.stdin = _stdin
#forkedPdb = ForkedPdb()

class GrayScaleObservation(gym.ObservationWrapper):
    r"""Convert the image observation from RGB to gray scale. """
    def __init__(self, env, keep_dim=True):
        self._env = env
        if isinstance(env, gym.wrappers.time_limit.TimeLimit):
            self._env = env.env
        self._env._get_image = self._env.ale.getScreenGrayscale
        self._env._get_obs = self._env.ale.getScreenGrayscale

        super(GrayScaleObservation, self).__init__(env)
        
        assert len(env.observation_space.shape) == 3 and env.observation_space.shape[-1] == 3
        obs_shape = self.observation_space.shape[:2]
        self.observation_space = gym.spaces.Box(low=0, high=255, shape=(obs_shape[0], obs_shape[1], 1), dtype=np.uint8)
        
    def observation(self, observation):
        if self._env._get_image != self._env.ale.getScreenGrayscale:
            self._env._get_image = self._env.ale.getScreenGrayscale
        if self._env._get_obs != self._env.ale.getScreenGrayscale:
            self._env._get_obs = self._env.ale.getScreenGrayscale
        return observation

class GrayScaleObservationCV(gym.ObservationWrapper):
    r"""Convert the image observation from RGB to gray scale. """
    def __init__(self, env, keep_dim=True):
        super(GrayScaleObservationCV, self).__init__(env)
        self.keep_dim = keep_dim

        assert len(env.observation_space.shape) == 3 and env.observation_space.shape[-1] == 3
        obs_shape = self.observation_space.shape[:2]
        if self.keep_dim:
            self.observation_space = gym.spaces.Box(low=0, high=255, shape=(obs_shape[0], obs_shape[1], 1), dtype=np.uint8)
        else:
            self.observation_space = gym.spaces.Box(low=0, high=255, shape=obs_shape, dtype=np.uint8)

    def observation(self, observation):
        need_reg = False 
        if isinstance(observation, tuple):
            observation, info = observation
            need_reg = True
        observation = cv2.cvtColor(observation, cv2.COLOR_RGB2GRAY)
        if self.keep_dim:
            observation = np.expand_dims(observation, -1)
        if need_reg:
            observation = (observation, info)
        return observation


class FrameResizeWrapper(gym.ObservationWrapper):
    """
    """
    def __init__(self, env, size=(64, 64)):
        gym.ObservationWrapper.__init__(self, env=env)
        
        self.size = size
        if isinstance(self.size, int):
            self.size = (self.size, self.size)

        if 'box' in type(self.env.observation_space).__name__.lower():
            obs_shape = self.env.observation_space.shape
            min_shape = min(obs_shape)
            #TODO : regularise for THER:
            #frame_shape = [min_shape, *self.size]
            frame_shape = [*self.size, min_shape]
            low = np.zeros(frame_shape) #self.size, self.env.observation_space.shape[-1]))
            high  = 255*np.ones(frame_shape) #(*self.size, self.env.observation_space.shape[-1]))
        
            self.observation_space = gym.spaces.Box(low=low, high=high)
        elif 'dict' in type(self.env.observation_space).__name__.lower():
            assert 'image' in self.env.observation_space.spaces.keys()
            obs_shape = env.observation_space.spaces["image"].shape
            min_shape = min(obs_shape)
            #TODO : regularise for THER:
            #frame_shape = [min_shape, *self.size]
            frame_shape = [*self.size, min_shape]
            low = np.zeros(frame_shape) #self.size, self.env.observation_space.shape[-1]))
            high  = 255*np.ones(frame_shape) #(*self.size, self.env.observation_space.shape[-1]))
        
            new_image_space = gym.spaces.Box(
                low=low, high=high,
                shape=frame_shape,
                dtype="uint8",
            )
            previous_obs_space = copy.deepcopy(self.observation_space.spaces)
            previous_obs_space['image'] = new_image_space
            self.observation_space = gym.spaces.Dict(**previous_obs_space)
        else:
            raise NotImplementedError

    def observation(self, observation):
        need_reg = False 
        if isinstance(observation, tuple):
            observation, info = observation
            need_reg = True
        if isinstance(observation, dict):
            obs = observation['image']
            obs = cv2.resize(obs, tuple(self.size))
            obs = obs.transpose(2,1,0)
            observation['image'] = obs
            if need_reg:
                observation = (observation, info)
            return observation
        else:
            obs = observation
            obs = cv2.resize(obs, tuple(self.size))
            #obs = obs.transpose(0,2)
            #obs = obs.reshape(self.observation_space.shape)
            if need_reg:
                obs = (obs, info)
            return obs

# https://github.com/openai/baselines/blob/9ee399f5b20cd70ac0a871927a6cf043b478193f/baselines/common/atari_wrappers.py#L275
class EpisodicLifeEnv(gym.Wrapper):
    def __init__(self, env):
        """Make end-of-life == end-of-episode, but only reset on true game over.
        Done by DeepMind for the DQN and co. since it helps value estimation.
        """
        gym.Wrapper.__init__(self, env)
        self.lives = 0
        self.was_real_done  = True

    def step(self, action):
        obs, reward, done, info = self.env.step(action)
        self.was_real_done = done
        # check current lives, make loss of life terminal,
        # then update lives to handle bonus lives
        lives = self.env.unwrapped.ale.lives()
        if lives < self.lives and lives > 0:
            # for Qbert sometimes we stay in lives == 0 condition for a few frames
            # so it's important to keep lives > 0, so that we only reset once
            # the environment advertises done.
            done = True
        self.lives = lives
        return obs, reward, done, info

    def reset(self, **kwargs):
        """Reset only when lives are exhausted.
        This way all states are still reachable even though lives are episodic,
        and the learner need not know about any of this behind-the-scenes.
        """
        if self.was_real_done:
            obs, info = self.env.reset(**kwargs)
        else:
            # no-op step to advance from terminal/lost life state
            obs, _, _, info = self.env.step(0)
        self.lives = self.env.unwrapped.ale.lives()
        return obs, info

class EpisodicPickEnv(gym.Wrapper):
    def __init__(self, env, pick_idx=0):
        """
        Make pick = end-of-episode for BabyAI benchmark.
        """
        gym.Wrapper.__init__(self, env)
        self.pick_idx = pick_idx

    def step(self, action):
        obs, reward, done, info = self.env.step(action)
        if action == self.pick_idx \
        and self.env.carrying is not None:
            done = True
        return obs, reward, done, info

    def reset(self, **kwargs):
        return self.env.reset(**kwargs)

class EpisodicAfterPickEnv(gym.Wrapper):
    def __init__(self, env, pick_idx=0):
        """
        Make pick = end-of-episode for BabyAI benchmark.
        """
        gym.Wrapper.__init__(self, env)
        self.pick_idx = pick_idx

    def step(self, action):
        obs, reward, done, info = self.env.step(action)
        
        if self.next_is_done:
            done = True
        
        if action == self.pick_idx \
        and self.env.carrying is not None:
            self.next_is_done = True
        
        return obs, reward, done, info

    def reset(self, **kwargs):
        self.next_is_done = False
        return self.env.reset(**kwargs)



class FrameStack(gym.Wrapper):
    def __init__(self, env, stack=4,):
        gym.Wrapper.__init__(self,env)
        self.stack = stack if stack is not None else 1
        self.observations = deque([], maxlen=self.stack)
        
        assert(isinstance(self.env.observation_space, gym.spaces.Box))
        
        low_obs_space = np.repeat(self.env.observation_space.low, self.stack, axis=-1)
        high_obs_space = np.repeat(self.env.observation_space.high, self.stack, axis=-1)
        self.observation_space = gym.spaces.Box(low=low_obs_space, high=high_obs_space, dtype=self.env.observation_space.dtype)

    def _get_obs(self):
        assert(len(self.observations) == self.stack)
        return LazyFrames(list(self.observations))
        
    def reset(self, **kwargs):
        obs, info = self.env.reset(**kwargs)
        for _ in range(self.stack):
            self.observations.append(obs)
        return self._get_obs(), info
    
    def step(self, action):
        obs, reward, done, info = self.env.step(action)
        self.observations.append(obs)        
        return self._get_obs(), reward, done, info

class FrameStackWrapper(gym.Wrapper):
    def __init__(self, env, stack=4,):
        gym.Wrapper.__init__(self,env)
        self.stack = stack if stack is not None else 1
        self.observations = deque([], maxlen=self.stack)
        
        assert(isinstance(self.env.observation_space, gym.spaces.Box))
        
        low_obs_space = np.repeat(self.env.observation_space.low, self.stack, axis=-1)
        high_obs_space = np.repeat(self.env.observation_space.high, self.stack, axis=-1)
        self.observation_space = gym.spaces.Box(low=low_obs_space, high=high_obs_space, dtype=self.env.observation_space.dtype)

    def _get_obs(self, obs):
        while len(self.observations) < self.stack:
            self.observations.append(obs)
        return LazyFrames(list(self.observations))
    
    def reset(self, **kwargs):
        '''
        Expects obs, infos as input and returns similarly...
        '''
        obs, infos = self.env.reset(**kwargs)
        return self._get_obs(obs), infos

    def step(self, action):
        obs, reward, done, infos = self.env.step(action)
        return self._get_obs(obs), reward, done, infos


# https://github.com/openai/baselines/blob/9ee399f5b20cd70ac0a871927a6cf043b478193f/baselines/common/atari_wrappers.py#L12
class NoopResetEnv(gym.Wrapper):
    def __init__(self, env, noop_max=30):
        """Sample initial states by taking random number of no-ops on reset.
        No-op is assumed to be action 0.
        """
        gym.Wrapper.__init__(self, env)
        self.noop_max = noop_max
        self.override_num_noops = None
        self.noop_action = 0
        assert env.unwrapped.get_action_meanings()[0] == 'NOOP'

    def reset(self, **kwargs):
        """ Do no-op action for a number of steps in [1, noop_max]."""
        obs, info = self.env.reset(**kwargs)
        if self.override_num_noops is not None:
            noops = self.override_num_noops
        else:
            noops = 1+int(self.unwrapped.np_random.random()*self.noop_max)
            #randint(1, self.noop_max + 1) #pylint: disable=E1101
        assert noops > 0
        obs = None
        for _ in range(noops):
            obs, _, done, info = self.env.step(self.noop_action)
            if done:
                obs = self.env.reset(**kwargs)
        return obs, info

    def step(self, ac):
        return self.env.step(ac)


# https://github.com/openai/baselines/blob/9ee399f5b20cd70ac0a871927a6cf043b478193f/baselines/common/atari_wrappers.py#L97
class MaxAndSkipEnv(gym.Wrapper):
    def __init__(self, env, skip=4):
        """Return only every `skip`-th frame"""
        gym.Wrapper.__init__(self, env)
        # most recent raw observations (for max pooling across time steps)
        self._obs_buffer = np.zeros((2,)+env.observation_space.shape, dtype=np.uint8)
        self._skip       = skip

    def step(self, action):
        """Repeat action, sum reward, and max over last observations."""
        total_reward = 0.0
        done = None
        for i in range(self._skip):
            obs, reward, done, info = self.env.step(action)
            if i == self._skip - 2: self._obs_buffer[0] = obs
            if i == self._skip - 1: self._obs_buffer[1] = obs
            total_reward += reward
            if done:
                break
        # Note that the observation on the done=True frame
        # doesn't matter
        max_frame = self._obs_buffer.max(axis=0)

        return max_frame, total_reward, done, info

    def reset(self, **kwargs):
        return self.env.reset(**kwargs)

# https://github.com/openai/baselines/blob/9ee399f5b20cd70ac0a871927a6cf043b478193f/baselines/common/atari_wrappers.py#L125
class ClipRewardEnv(gym.RewardWrapper):
    def __init__(self, env):
        gym.RewardWrapper.__init__(self, env)

    def reward(self, reward):
        """Bin reward to {+1, 0, -1} by its sign."""
        return np.sign(reward)



def baseline_atari_pixelwrap(
    env, 
    size=None, 
    skip=4, 
    stack=4, 
    grayscale=True,  
    single_life_episode=True, 
    nbr_max_random_steps=30, 
    clip_reward=True,
    time_limit=18000,
    previous_reward_action=False,
):
    if 'timelimit' in type(env).__name__.lower():
        env._max_episode_steps = time_limit
    else:
        env = TimeLimit(env, max_episode_steps=time_limit)
    env = Gymnasium2GymWrapper(env=env)
    
    if size is not None and isinstance(size, int):
        env = FrameResizeWrapper(env, size=size) 
    #if size is not None and isinstance(size, int):
    #    env = gym.wrappers.ResizeObservation(env, (size, size))
    if grayscale:
        #env = gym.wrappers.GrayScaleObservation(env,keep_dim=True)
        env = GrayScaleObservationCV(env=env) 
    
    if nbr_max_random_steps > 0:
        env = NoopResetEnv(env, noop_max=nbr_max_random_steps)
    
    if skip > 0:
        env = MaxAndSkipEnv(env, skip=skip)
    
    #if size is not None and isinstance(size, int):
    #    env = FrameResizeWrapper(env, size=size) 
    
    if single_life_episode:
        env = EpisodicLifeEnv(env)
    
    if stack > 1:
        env = FrameStack(env, stack=stack)
    
    if clip_reward:
        env = ClipRewardEnv(env)

    if previous_reward_action:
        env = PreviousRewardActionInfoWrapper(env=env)
    
    return env



def hanabi_wrap(
    env,
    sad=False, 
    clip_reward=True,
    previous_reward_action=True
    ):
    if clip_reward:
        env = ClipRewardEnv(env)

    if previous_reward_action:
        env = PreviousRewardActionInfoMultiAgentWrapper(env=env)
    
    if sad:
        env = SADEnvWrapper(env=env)

    return env



#---------------------------------------------------------#


# MineRL:

'''
From: https://github.com/minerllabs/baselines/blob/2f1ddc5b049decfa7b20969ac319552032f9a315/general/chainerrl/baselines/env_wrappers.py#L173

MIT License
'''
class ObtainPOVWrapper(gym.ObservationWrapper):
    """Obtain 'pov' value (current game display) of the original observation."""
    def __init__(self, env, size=84, grayscale=False, scaling=False):
        super().__init__(env)
        self.size = size
        if isinstance(self.size, int):
            self.size = (self.size, self.size)
        self.grayscale = grayscale
        self.scaling = scaling

        pov_space = self.env.observation_space.spaces['pov']
        low = 0.0
        high = 255.0
        if self.scaling: high =1.0
        if self.grayscale:
            assert len(pov_space.shape) == 3 and pov_space.shape[-1] == 3
            obs_shape = pov_space.shape[:2]
            self.pov_space = gym.spaces.Box(low=low, high=high, shape=(obs_shape[0], obs_shape[1], 1), dtype=np.float32)
        else:
            self.pov_space = pov_space 
        # Resize:
        if self.size != self.pov_space.shape[:2]:
            self.pov_space = gym.spaces.Box(low=low, high=high, shape=(*self.size, self.pov_space.shape[-1]), dtype=np.float32)
        
        self.observation_space = self.pov_space

    def observation(self, observation):
        obs = observation['pov'].astype(np.float32)
        if self.scaling:
            obs /= 255.0 #this line is scaling between 0 and 1...
        if self.grayscale:
            obs = cv2.cvtColor(obs, cv2.COLOR_RGB2GRAY)
            # (*obs_shape)
            obs = np.expand_dims(obs, -1)
            # (*obs_shape, 1)
        if self.size != obs.shape[:2]:
            obs = cv2.resize(obs, self.size)
            obs = obs.reshape(self.pov_space.shape)
        
        return obs

# Unified Observation Wrapper:

'''
Adapted from:
https://github.com/minerllabs/baselines/blob/master/general/chainerrl/baselines/env_wrappers.py

MIT License

Copyright (c) Kevin Denamganaï.

Modifications:
Adding equipped_items to the set of observations to take into account.
Adding the possibility of yielding grayscaled frames.
Adding the possibility of re-sizing the output frames.
'''
from enum import Enum
class UnifiedObservationWrapper(gym.ObservationWrapper):
    """
    Returns a frame/gym.space.Box with multiple channels that account for:
    - 'pov' (3 channels)
    - 'compassAngle', if any (1 channel)
    - 'inventory', if any (1 channel)
    - 'equipped_items', if any (1 channel)
    
    The parameter region_size is used to build squares of information that each corresponds
    to a different element in the 'inventory', or in the 'equipped_items'.
    """
    def __init__(self, 
                 env, 
                 size=84,
                 grayscale=True,
                 region_size=8, 
                 scaling=True):
        gym.ObservationWrapper.__init__(self, env=env)
        
        self.size = size
        if isinstance(self.size, int):
            self.size = (self.size, self.size)
        self.grayscale = grayscale
        self.region_size = region_size
        self.scaling = scaling
        
        self.compass_angle_scale = 180.0 / 255.0
        
        pov_space = self.env.observation_space.spaces['pov']
        self.scaler_dict = {'pov': 255.0}
        
        # POV:
        # Grayscale:
        if self.grayscale:
            assert len(pov_space.shape) == 3 and pov_space.shape[-1] == 3
            obs_shape = pov_space.shape[:2]
            self.pov_space = gym.spaces.Box(low=0, high=255, shape=(obs_shape[0], obs_shape[1], 1), dtype=np.float32)
        else:
            self.pov_space = pov_space 
        # Resize:
        if self.size != self.pov_space.shape[:2]:
            low = np.zeros((*self.size, self.pov_space.shape[-1]))
            high  = 255*np.ones((*self.size, self.pov_space.shape[-1]))
            self.pov_space = gym.spaces.Box(low=low, high=high)
        
        low_dict = {'pov':pov_space.low}
        high_dict = {'pov':pov_space.high}
        
        # Others:
        if 'compassAngle' in self.env.observation_space:
            compass_angle_space = self.env.observation_space.spaces['compassAngle']
            low_dict['compassAngle'] = compass_angle_space.low
            high_dict['compassAngle'] = compass_angle_space.high
            self.scaler_dict['compassAngle'] = (high_dict['compassAngle']-low_dict['compassAngle']) / 255.0
        
        if 'inventory' in self.env.observation_space.spaces:
            inventory_space = self.env.observation_space.spaces['inventory']
            low_dict['inventory'] = {}
            high_dict['inventory'] = {}
            self.scaler_dict['inventory'] = {}
            for key in inventory_space.spaces.keys():
                low_dict['inventory'][key] = inventory_space.spaces[key].low
                high_dict['inventory'][key] = inventory_space.spaces[key].high
                self.scaler_dict['inventory'][key] = (high_dict['inventory'][key]-low_dict['inventory'][key]) / 255.0
        
        if 'equipped_items' in self.env.observation_space.spaces:
            self.items_str2value = {'none':0,
                                    'air':1,
                                    'wooden_axe':2,
                                    'wooden_pickaxe':3,
                                    'stone_axe':4,
                                    'stone_pickaxe':5,
                                    'iron_axe':6,
                                    'iron_pickaxe':7,
                                    'other':8}
            eq_item_space = self.env.observation_space.spaces['equipped_items'].spaces['mainhand']
            low_dict['equipped_items'] = {'mainhand':{}}
            high_dict['equipped_items'] = {'mainhand':{}}
            self.scaler_dict['equipped_items'] = {'mainhand':{}}
            for key in eq_item_space.spaces.keys():
                if key != 'type':
                    low_dict['equipped_items']['mainhand'][key] = eq_item_space.spaces[key].low
                    high_dict['equipped_items']['mainhand'][key] = eq_item_space.spaces[key].high
                else:
                    '''
                    enumtypes = list(eq_item_space.spaces[key])
                    enumvalues = [ (e, e.value) for e in enumtypes]
                    enumvalues.sort(key=lambda x: x[1])
                    
                    enum_max = enumvalues[0][0]
                    enum_min = enumvalues[-1][0]
                    '''
                    low_dict['equipped_items']['mainhand'][key] = 0
                    high_dict['equipped_items']['mainhand'][key] = len(eq_item_space.spaces[key])
                self.scaler_dict['equipped_items']['mainhand'][key] = (high_dict['equipped_items']['mainhand'][key]-low_dict['equipped_items']['mainhand'][key]) / 255.0
        
        low = self.observation(low_dict)
        high = self.observation(high_dict)
        
        self.observation_space = gym.spaces.Box(low=low, high=high)
    
    def observation(self, observation):
        obs = observation['pov']
        obs = obs.astype(np.float32)
        #obs /= self.scaler_dict['pov'] #this line is scaling between 0 and 1...
        pov_dtype = obs.dtype

        if self.grayscale:
            obs = cv2.cvtColor(obs, cv2.COLOR_RGB2GRAY)
            # (*obs_shape)
            obs = np.expand_dims(obs, -1)
            # (*obs_shape, 1)
        if self.size != obs.shape[:2]:
            obs = cv2.resize(obs, self.size)
            obs = obs.reshape(self.pov_space.shape)
        
        
        if 'compassAngle' in observation:
            compass_scaled = observation['compassAngle'] / self._compass_angle_scale
            print(f"Compass scaledangle: {compass_scaled}.")
            compass_channel = np.ones(shape=list(obs.shape[:-1]) + [1], dtype=pov_dtype) * compass_scaled
            obs = np.concatenate([obs, compass_channel], axis=-1)
        if 'inventory' in observation:
            assert len(obs.shape[:-1]) == 2
            region_max_height = obs.shape[0]
            region_max_width = obs.shape[1]
            rs = self.region_size
            if min(region_max_height, region_max_width) < rs:
                raise ValueError("'region_size' is too large.")
            num_element_width = region_max_width // rs
            inventory_channel = np.zeros(shape=list(obs.shape[:-1]) + [1], dtype=pov_dtype)
            for idx, key in enumerate(observation['inventory']):
                item_value = observation['inventory'][key]
                
                if verbose: logger.info(f"Inventory :: {key} :: {item_value}.")
                
                # Scaling between 0 and 255:
                if self.scaling:
                    item_value = item_value / self.scaler_dict['inventory'][key] 
                
                item_scaled = np.clip(255 - 255 / (item_value + 1),  # Inversed
                                      0, 255)
                
                if verbose: logger.info(f"Scaled {key} :: {item_value}.")
                
                item_channel = np.ones(shape=[rs, rs, 1], dtype=pov_dtype) * item_scaled
                width_low = (idx % num_element_width) * rs
                height_low = (idx // num_element_width) * rs
                if height_low + rs > region_max_height:
                    raise ValueError("Too many elements on 'inventory'. Please decrease 'region_size' of each component")
                inventory_channel[height_low:(height_low + rs), width_low:(width_low + rs), :] = item_channel
            obs = np.concatenate([obs, inventory_channel], axis=-1)
        if 'equipped_items' in observation:
            #assert len(obs.shape[:-1]) == 2
            region_max_height = obs.shape[0]
            region_max_width = obs.shape[1]
            rs = self.region_size
            if min(region_max_height, region_max_width) < rs:
                raise ValueError("'region_size' is too large.")
            num_element_width = region_max_width // rs
            eq_item_channel = np.zeros(shape=list(obs.shape[:-1]) + [1], dtype=pov_dtype)
            for idx, key in enumerate(observation['equipped_items']['mainhand']):
                item_value = observation['equipped_items']['mainhand'][key]
            
                if verbose: logger.info(f"Equipped Item :: {key} :: {item_value}.")
                
                #if key == 'type':
                #    item_value = item_value.value
                if isinstance(item_value, str):
                    item_value = self.items_str2value[item_value]

                # Scaling between 0 and 255:
                if self.scaling:
                    item_value = item_value / self.scaler_dict['equipped_items']['mainhand'][key]
                #item_scaled = np.clip(255 - 255 / (item_value + 1),  # Inversed
                #                      0, 255)
                item_scaled = np.clip(item_value, 0, 255)
                if verbose: logger.info(f"Scaled {key} :: {item_value}.")
                
                item_channel = np.ones(shape=[rs, rs, 1], dtype=pov_dtype) * item_scaled
                width_low = (idx % num_element_width) * rs
                height_low = (idx // num_element_width) * rs
                if height_low + rs > region_max_height:
                    raise ValueError("Too many elements on 'inventory'. Please decrease 'region_size' of each component")
                eq_item_channel[height_low:(height_low + rs), width_low:(width_low + rs), :] = item_channel
            obs = np.concatenate([obs, eq_item_channel], axis=-1)
            
            # obs is scaled between 0 and 255 if scaling==True...

        return obs




# Action Wrapper: (actions from agent (discrete) format to dict environment format)

"""
Adapted from:
https://github.com/minerllabs/baselines/blob/master/general/chainerrl/baselines/env_wrappers.py

MIT License

Copyright (c) Kevin Denamganaï

Modifications:
From the viewpoint of the agent, the action_space is independant of the actual environment.
The action_space is viewed as if the agent was interacting with "ObtainDiamond-v0".
From the viewpoint of the wrapped environment, the action is adapted accordingly.

"""
class SerialDiscreteInterfaceActionWrapper(gym.ActionWrapper):
    """Convert MineRL env's `Dict` action space as a serial discrete action space.

    The term "serial" means that this wrapper can only push one key at each step.
    "attack" action will be alwarys triggered.

    Parameters
    ----------
    env
        Wrapping gym environment.
    always_keys
        List of action keys, which should be always pressed throughout interaction with environment.
        If specified, the "noop" action is also affected.
    reverse_keys
        List of action keys, which should be always pressed but can be turn off via action.
        If specified, the "noop" action is also affected.
    exclude_keys
        List of action keys, which should be ignored for discretizing action space.
    exclude_noop
        The "noop" will be excluded from discrete action list.
    num_camera_discretize
        Number of discretization of yaw control (must be odd).
    allow_pitch
        If specified, this wrapper appends commands to control pitch.
    max_camera_range
        Maximum value of yaw control.
    """

    BINARY_KEYS = ['forward', 'back', 'left', 'right', 'jump', 'sneak', 'sprint', 'attack']

    def __init__(self, env, always_keys=None, reverse_keys=None, exclude_keys=None, exclude_noop=False,
                 num_camera_discretize=3, allow_pitch=False,
                 max_camera_range=10):
        super().__init__(env)

        self.always_keys = [] if always_keys is None else always_keys
        self.reverse_keys = [] if reverse_keys is None else reverse_keys
        self.exclude_keys = [] if exclude_keys is None else exclude_keys
        if len(set(self.always_keys) | set(self.reverse_keys) | set(self.exclude_keys)) != len(self.always_keys) + len(self.reverse_keys) + len(self.exclude_keys):
            raise ValueError('always_keys ({}) or reverse_keys ({}) or exclude_keys ({}) intersect each other.'.format(
                self.always_keys, self.reverse_keys, self.exclude_keys))
        self.exclude_noop = exclude_noop

        self.wrapping_action_space = self.env.action_space
        self.num_camera_discretize = num_camera_discretize
        self._noop_template = OrderedDict([
            ('forward', 0),
            ('back', 0),
            ('left', 0),
            ('right', 0),
            ('jump', 0),
            ('sneak', 0),
            ('sprint', 0),
            ('attack', 0),
            ('camera', np.zeros((2, ), dtype=np.float32)),
            # 'none', 'dirt' (Obtain*:)+ 'stone', 'cobblestone', 'crafting_table', 'furnace', 'torch'
            ('place', 0),
            # (Obtain* tasks only) 'none', 'wooden_axe', 'wooden_pickaxe', 'stone_axe', 'stone_pickaxe', 'iron_axe', 'iron_pickaxe'
            ('equip', 0),
            # (Obtain* tasks only) 'none', 'torch', 'stick', 'planks', 'crafting_table'
            ('craft', 0),
            # (Obtain* tasks only) 'none', 'wooden_axe', 'wooden_pickaxe', 'stone_axe', 'stone_pickaxe', 'iron_axe', 'iron_pickaxe', 'furnace'
            ('nearbyCraft', 0),
            # (Obtain* tasks only) 'none', 'iron_ingot', 'coal'
            ('nearbySmelt', 0),
        ])
        self._noop_template_ambiguous_op = {}
        self._noop_template_ambiguous_op['place'] = ['none', 'dirt', 'stone', 'cobblestone', 'crafting_table', 'furnace', 'torch']
        self._noop_template_ambiguous_op['equip'] = ['none', 'wooden_axe', 'wooden_pickaxe', 'stone_axe', 'stone_pickaxe', 'iron_axe', 'iron_pickaxe']
        self._noop_template_ambiguous_op['craft'] = ['none', 'torch', 'stick', 'planks', 'crafting_table']
        self._noop_template_ambiguous_op['nearbyCraft'] = ['none', 'wooden_axe', 'wooden_pickaxe', 'stone_axe', 'stone_pickaxe', 'iron_axe', 'iron_pickaxe', 'furnace']
        self._noop_template_ambiguous_op['nearbySmelt'] = ['none', 'iron_ingot', 'coal']

        for key, space in self.wrapping_action_space.spaces.items():
            if key not in self._noop_template:
                raise ValueError('Unknown action name: {}'.format(key))

        # get noop
        # according to the actual environment:
        self.noop = copy.deepcopy(self._noop_template)
        
        # check&set always_keys
        for key in self.always_keys:
            if key not in self.BINARY_KEYS:
                raise ValueError('{} is not allowed for `always_keys`.'.format(key))
            self.noop[key] = 1
        if verbose: logger.info('always pressing keys: {}'.format(self.always_keys))
        # check&set reverse_keys
        for key in self.reverse_keys:
            if key not in self.BINARY_KEYS:
                raise ValueError('{} is not allowed for `reverse_keys`.'.format(key))
            self.noop[key] = 1
        if verbose: logger.info('reversed pressing keys: {}'.format(self.reverse_keys))
        # check exclude_keys
        for key in self.exclude_keys:
            if key not in self.noop:
                raise ValueError('unknown exclude_keys: {}'.format(key))
        if verbose: logger.info('always ignored keys: {}'.format(self.exclude_keys))
        
        # tailor noop to the actual environment:
        self.tailored_noop = copy.deepcopy(self.noop)
        for key in list(self.tailored_noop.keys()):
            if key not in self.wrapping_action_space.spaces:
                del self.tailored_noop[key]

        # get each discrete action, independantly of the actual environment:
        self._actions = [self.tailored_noop]
        for key in self.noop:
            if key in self.always_keys or key in self.exclude_keys:
                continue
            if key in self.BINARY_KEYS:
                # action candidate : {1}  (0 is ignored because it is for noop), or {0} when `reverse_keys`.
                op = copy.deepcopy(self.tailored_noop)
                if key in self.tailored_noop:
                    if key in self.reverse_keys:
                        op[key] = 0
                    else:
                        op[key] = 1
                self._actions.append(op)
            elif key == 'camera':
                # action candidate : {[0, -max_camera_range], [0, -max_camera_range + delta_range], ..., [0, max_camera_range]}
                # ([0, 0] is excluded)
                delta_range = max_camera_range * 2 / (self.num_camera_discretize - 1)
                if self.num_camera_discretize % 2 == 0:
                    raise ValueError('Number of camera discretization must be odd.')
                for i in range(self.num_camera_discretize):
                    op = copy.deepcopy(self.tailored_noop)
                    if i < self.num_camera_discretize // 2:
                        op[key] = np.array([0, -max_camera_range + delta_range * i], dtype=np.float32)
                    elif i > self.num_camera_discretize // 2:
                        op[key] = np.array([0, -max_camera_range + delta_range * (i - 1)], dtype=np.float32)
                    else:
                        continue
                    self._actions.append(op)

                if allow_pitch:
                    for i in range(self.num_camera_discretize):
                        op = copy.deepcopy(self.tailored_noop)
                        if i < self.num_camera_discretize // 2:
                            op[key] = np.array([-max_camera_range + delta_range * i, 0], dtype=np.float32)
                        elif i > self.num_camera_discretize // 2:
                            op[key] = np.array([-max_camera_range + delta_range * (i - 1), 0], dtype=np.float32)
                        else:
                            continue
                        self._actions.append(op)

            elif key in {'place', 'equip', 'craft', 'nearbyCraft', 'nearbySmelt'}:
                # action candidate : {1, 2, ..., len(space)-1}  (0 is ignored because it is for noop)
                if key in self.tailored_noop:
                    for a in range(1, self.wrapping_action_space.spaces[key].n):
                        op = copy.deepcopy(self.tailored_noop)
                        if key in self.tailored_noop: op[key] = a
                        self._actions.append(op)
                else:
                    # If the key is not accessible in this environment,
                    # then we just do a Noop operation:
                    for a in range(1, len(self._noop_template_ambiguous_op[key])):
                        op = copy.deepcopy(self.tailored_noop)
                        self._actions.append(op)

        if self.exclude_noop:
            del self._actions[0]

        n = len(self._actions)
        self.action_space = gym.spaces.Discrete(n)
        if verbose: logger.info('{} is converted to {}.'.format(self.wrapping_action_space, self.action_space))

    def action(self, action):
        if not self.action_space.contains(action):
            raise ValueError('action {} is invalid for {}'.format(action, self.action_space))

        original_space_action = self._actions[action]
        if verbose: logger.debug('discrete action {} -> original action {}'.format(action, original_space_action))
        return original_space_action



default_always_keys = ["attack"]
default_reverse_keys = ["forward"]
default_exclude_keys =["back", "left", "right", "sneak", "sprint"]
wrap_env_serial_discrete_interface = partial(SerialDiscreteInterfaceActionWrapper, 
                                             always_keys=default_always_keys, 
                                             reverse_keys=default_reverse_keys, 
                                             exclude_keys=default_exclude_keys, 
                                             exclude_noop=False,
                                             num_camera_discretize=3, 
                                             allow_pitch=False,
                                             max_camera_range=10)


class SerialDiscreteActionWrapper(gym.ActionWrapper):
    """Convert MineRL env's `Dict` action space as a serial discrete action space.

    The term "serial" means that this wrapper can only push one key at each step.
    "attack" action will be alwarys triggered.

    Parameters
    ----------
    env
        Wrapping gym environment.
    always_keys
        List of action keys, which should be always pressed throughout interaction with environment.
        If specified, the "noop" action is also affected.
    reverse_keys
        List of action keys, which should be always pressed but can be turn off via action.
        If specified, the "noop" action is also affected.
    exclude_keys
        List of action keys, which should be ignored for discretizing action space.
    exclude_noop
        The "noop" will be excluded from discrete action list.
    num_camera_discretize
        Number of discretization of yaw control (must be odd).
    allow_pitch
        If specified, this wrapper appends commands to control pitch.
    max_camera_range
        Maximum value of yaw control.
    """

    BINARY_KEYS = ['forward', 'back', 'left', 'right', 'jump', 'sneak', 'sprint', 'attack']

    def __init__(self, env, always_keys=None, reverse_keys=None, exclude_keys=None, exclude_noop=False,
                 num_camera_discretize=3, allow_pitch=False,
                 max_camera_range=10):
        super().__init__(env)

        self.always_keys = [] if always_keys is None else always_keys
        self.reverse_keys = [] if reverse_keys is None else reverse_keys
        self.exclude_keys = [] if exclude_keys is None else exclude_keys
        if len(set(self.always_keys) | set(self.reverse_keys) | set(self.exclude_keys)) != \
                len(self.always_keys) + len(self.reverse_keys) + len(self.exclude_keys):
            raise ValueError('always_keys ({}) or reverse_keys ({}) or exclude_keys ({}) intersect each other.'.format(
                self.always_keys, self.reverse_keys, self.exclude_keys))
        self.exclude_noop = exclude_noop

        self.wrapping_action_space = self.env.action_space
        self.num_camera_discretize = num_camera_discretize
        self._noop_template = OrderedDict([
            ('forward', 0),
            ('back', 0),
            ('left', 0),
            ('right', 0),
            ('jump', 0),
            ('sneak', 0),
            ('sprint', 0),
            ('attack', 0),
            ('camera', np.zeros((2, ), dtype=np.float32)),
            # 'none', 'dirt' (Obtain*:)+ 'stone', 'cobblestone', 'crafting_table', 'furnace', 'torch'
            ('place', 0),
            # (Obtain* tasks only) 'none', 'wooden_axe', 'wooden_pickaxe', 'stone_axe', 'stone_pickaxe', 'iron_axe', 'iron_pickaxe'
            ('equip', 0),
            # (Obtain* tasks only) 'none', 'torch', 'stick', 'planks', 'crafting_table'
            ('craft', 0),
            # (Obtain* tasks only) 'none', 'wooden_axe', 'wooden_pickaxe', 'stone_axe', 'stone_pickaxe', 'iron_axe', 'iron_pickaxe', 'furnace'
            ('nearbyCraft', 0),
            # (Obtain* tasks only) 'none', 'iron_ingot', 'coal'
            ('nearbySmelt', 0),
        ])
        for key, space in self.wrapping_action_space.spaces.items():
            if key not in self._noop_template:
                raise ValueError('Unknown action name: {}'.format(key))

        # get noop
        self.noop = copy.deepcopy(self._noop_template)
        for key in self._noop_template:
            if key not in self.wrapping_action_space.spaces:
                del self.noop[key]

        # check&set always_keys
        for key in self.always_keys:
            if key not in self.BINARY_KEYS:
                raise ValueError('{} is not allowed for `always_keys`.'.format(key))
            self.noop[key] = 1
        if verbose: logger.info('always pressing keys: {}'.format(self.always_keys))
        # check&set reverse_keys
        for key in self.reverse_keys:
            if key not in self.BINARY_KEYS:
                raise ValueError('{} is not allowed for `reverse_keys`.'.format(key))
            self.noop[key] = 1
        if verbose: logger.info('reversed pressing keys: {}'.format(self.reverse_keys))
        # check exclude_keys
        for key in self.exclude_keys:
            if key not in self.noop:
                raise ValueError('unknown exclude_keys: {}'.format(key))
        if verbose: logger.info('always ignored keys: {}'.format(self.exclude_keys))

        # get each discrete action
        self._actions = [self.noop]
        for key in self.noop:
            if key in self.always_keys or key in self.exclude_keys:
                continue
            if key in self.BINARY_KEYS:
                # action candidate : {1}  (0 is ignored because it is for noop), or {0} when `reverse_keys`.
                op = copy.deepcopy(self.noop)
                if key in self.reverse_keys:
                    op[key] = 0
                else:
                    op[key] = 1
                self._actions.append(op)
            elif key == 'camera':
                # action candidate : {[0, -max_camera_range], [0, -max_camera_range + delta_range], ..., [0, max_camera_range]}
                # ([0, 0] is excluded)
                delta_range = max_camera_range * 2 / (self.num_camera_discretize - 1)
                if self.num_camera_discretize % 2 == 0:
                    raise ValueError('Number of camera discretization must be odd.')
                for i in range(self.num_camera_discretize):
                    op = copy.deepcopy(self.noop)
                    if i < self.num_camera_discretize // 2:
                        op[key] = np.array([0, -max_camera_range + delta_range * i], dtype=np.float32)
                    elif i > self.num_camera_discretize // 2:
                        op[key] = np.array([0, -max_camera_range + delta_range * (i - 1)], dtype=np.float32)
                    else:
                        continue
                    self._actions.append(op)

                if allow_pitch:
                    for i in range(self.num_camera_discretize):
                        op = copy.deepcopy(self.noop)
                        if i < self.num_camera_discretize // 2:
                            op[key] = np.array([-max_camera_range + delta_range * i, 0], dtype=np.float32)
                        elif i > self.num_camera_discretize // 2:
                            op[key] = np.array([-max_camera_range + delta_range * (i - 1), 0], dtype=np.float32)
                        else:
                            continue
                        self._actions.append(op)

            elif key in {'place', 'equip', 'craft', 'nearbyCraft', 'nearbySmelt'}:
                # action candidate : {1, 2, ..., len(space)-1}  (0 is ignored because it is for noop)
                for a in range(1, self.wrapping_action_space.spaces[key].n):
                    op = copy.deepcopy(self.noop)
                    op[key] = a
                    self._actions.append(op)
        if self.exclude_noop:
            del self._actions[0]

        n = len(self._actions)
        self.action_space = gym.spaces.Discrete(n)
        if verbose: logger.info('{} is converted to {}.'.format(self.wrapping_action_space, self.action_space))

    def action(self, action):
        if not self.action_space.contains(action):
            raise ValueError('action {} is invalid for {}'.format(action, self.action_space))

        original_space_action = self._actions[action]
        if verbose: logger.debug('discrete action {} -> original action {}'.format(action, original_space_action))
        return original_space_action


wrap_env_serial_discrete = partial(SerialDiscreteActionWrapper, 
                                   always_keys=default_always_keys, 
                                   reverse_keys=default_reverse_keys, 
                                   exclude_keys=default_exclude_keys, 
                                   exclude_noop=False,
                                   num_camera_discretize=3, 
                                   allow_pitch=False,
                                   max_camera_range=10)


"""
Adapted from:
https://github.com/minerllabs/baselines/blob/master/general/chainerrl/baselines/env_wrappers.py

MIT License

Copyright (c) Kevin Denamganaï

Modifications:
From the viewpoint of the agent, the action_space is independant of the actual environment.
The action_space is viewed as if the agent was interacting with "ObtainDiamond-v0".
From the viewpoint of the wrapped environment, the action is adapted accordingly.

"""
class CombineActionWrapper(gym.ActionWrapper):
    """Combine MineRL env's "exclusive" actions.

    "exclusive" actions will be combined as:
        - "forward", "back" -> noop/forward/back (Discrete(3))
        - "left", "right" -> noop/left/right (Discrete(3))
        - "sneak", "sprint" -> noop/sneak/sprint (Discrete(3))
        - "attack", "place", "equip", "craft", "nearbyCraft", "nearbySmelt"
            -> noop/attack/place/equip/craft/nearbyCraft/nearbySmelt (Discrete(n))
    The combined action's names will be concatenation of originals, i.e.,
    "forward_back", "left_right", "snaek_sprint", "attack_place_equip_craft_nearbyCraft_nearbySmelt".
    """
    def __init__(self, env):
        super().__init__(env)

        self.wrapping_action_space = self.env.action_space

        def combine_exclusive_actions(keys):
            """
            Dict({'forward': Discrete(2), 'back': Discrete(2)})
            =>
            new_actions: [{'forward':0, 'back':0}, {'forward':1, 'back':0}, {'forward':0, 'back':1}]
            """
            new_key = '_'.join(keys)
            valid_action_keys = [k for k in keys]# if k in self.wrapping_action_space.spaces]
            tailored_valid_action_keys = [k for k in keys if k in self.wrapping_action_space.spaces]
            noop = {a: 0 for a in valid_action_keys}
            tailored_noop = {a: 0 for a in tailored_valid_action_keys}
            new_actions = [tailored_noop]

            for key in valid_action_keys:
                if key in tailored_valid_action_keys:
                    space = self.wrapping_action_space.spaces[key]
                    for i in range(1, space.n):
                        op = copy.deepcopy(tailored_noop)
                        op[key] = i
                        new_actions.append(op)
                else:
                    new_actions.append(tailored_noop)
            return new_key, new_actions

        self._maps = {}
        for keys in (
                ('forward', 'back'), ('left', 'right'), ('sneak', 'sprint'),
                ('attack', 'place', 'equip', 'craft', 'nearbyCraft', 'nearbySmelt')):
            new_key, new_actions = combine_exclusive_actions(keys)
            self._maps[new_key] = new_actions

        self.noop = OrderedDict([
            ('forward_back', 0),
            ('left_right', 0),
            ('jump', 0),
            ('sneak_sprint', 0),
            ('camera', np.zeros((2, ), dtype=np.float32)),
            ('attack_place_equip_craft_nearbyCraft_nearbySmelt', 0),
        ])

        self.action_space = gym.spaces.Dict({
            'forward_back':
                gym.spaces.Discrete(len(self._maps['forward_back'])),
            'left_right':
                gym.spaces.Discrete(len(self._maps['left_right'])),
            'jump':
                self.wrapping_action_space.spaces['jump'],
            'sneak_sprint':
                gym.spaces.Discrete(len(self._maps['sneak_sprint'])),
            'camera':
                self.wrapping_action_space.spaces['camera'],
            'attack_place_equip_craft_nearbyCraft_nearbySmelt':
                gym.spaces.Discrete(len(self._maps['attack_place_equip_craft_nearbyCraft_nearbySmelt']))
        })

        if verbose: 
            logger.info('{} is converted to {}.'.format(self.wrapping_action_space, self.action_space))
            for k, v in self._maps.items():
                logger.info('{} -> {}'.format(k, v))

    def action(self, action):
        if not self.action_space.contains(action):
            raise ValueError('action {} is invalid for {}'.format(action, self.action_space))

        original_space_action = OrderedDict()
        for k, v in action.items():
            if k in self._maps:
                a = self._maps[k][v]
                original_space_action.update(a)
            else:
                original_space_action[k] = v

        if verbose: logger.debug('action {} -> original action {}'.format(action, original_space_action))
        return original_space_action


class SerialDiscreteCombineActionWrapper(gym.ActionWrapper):
    def __init__(self, env):
        super().__init__(env)
        
        # Assumes CombineActionWrapper-ed env:
        self.wrapping_action_space = self.env.action_space

        self.noop = OrderedDict([
            ('forward_back', 0),
            ('left_right', 0),
            ('jump', 0),
            ('sneak_sprint', 0),
            ('camera', np.zeros((2, ), dtype=np.float32)),
            ('attack_place_equip_craft_nearbyCraft_nearbySmelt', 0),
        ])

        # get each discrete action
        self._actions = [self.noop]
        for key in self.noop:
            if key == 'camera':
                # action candidate : {[0, -10], [0, 10]}
                op = copy.deepcopy(self.noop)
                op[key] = np.array([0, -10], dtype=np.float32)
                self._actions.append(op)
                op = copy.deepcopy(self.noop)
                op[key] = np.array([0, 10], dtype=np.float32)
                self._actions.append(op)
            else:
                for a in range(1, self.wrapping_action_space.spaces[key].n):
                    op = copy.deepcopy(self.noop)
                    op[key] = a
                    self._actions.append(op)

        n = len(self._actions)
        self.action_space = gym.spaces.Discrete(n)
        if verbose: logger.info('{} is converted to {}.'.format(self.wrapping_action_space, self.action_space))

    def action(self, action):
        if not self.action_space.contains(action):
            raise ValueError('action {} is invalid for {}'.format(action, self.action_space))

        original_space_action = self._actions[action]
        if verbose: logger.debug('discrete action {} -> original action {}'.format(action, original_space_action))
        return original_space_action



def wrap_env_serial_discrete_combine(env):
    wrapped_env = CombineActionWrapper(env)
    wrapped_env = SerialDiscreteCombineActionWrapper(wrapped_env)
    return wrapped_env


# Action and Observation Wrapping:


class ContinuingTimeLimit(gym.Wrapper):
    """TimeLimit wrapper for continuing environments.

    Adapted from:
    https://github.com/chainer/chainerrl/blob/5d833d6cb3b6e7de0b5bfa7cc8c8534516fbd7ba/chainerrl/wrappers/continuing_time_limit.py
    
    This is similar gym.wrappers.TimeLimit, which sets a time limit for
    each episode, except that done=False is returned and that
    info['real_done'] is set to True when past the limit.
    Code that calls env.step is responsible for checking the info dict, the
    fourth returned value, and resetting the env if it has the 'needs_reset'
    key and its value is True.
    Args:
        env (gym.Env): Env to wrap.
        max_episode_steps (int): Maximum number of timesteps during an episode,
            after which the env needs a reset.
    """

    def __init__(self, env, max_episode_steps):
        super(ContinuingTimeLimit, self).__init__(env)
        self._max_episode_steps = max_episode_steps

        self._elapsed_steps = None

    def step(self, action):
        assert self._elapsed_steps is not None,\
            "Cannot call env.step() before calling reset()"
        observation, reward, done, info = self.env.step(action)
        self._elapsed_steps += 1
        
        info['real_done'] = done
        if self._max_episode_steps <= self._elapsed_steps:
            info['real_done'] = True

        return observation, reward, done, info

    def reset(self):
        self._elapsed_steps = 0
        return self.env.reset()


eye_actions = None 

class PreviousRewardActionInfoWrapper(gym.Wrapper):
    """
    Integrates the previous reward and previous action into the info dictionnary.
    
    Expects an environment with a Discrete action space.

    Args:
        env (gym.Env): Env to wrap.
    """

    def __init__(self, env, trajectory_wrapping=False):
        super(PreviousRewardActionInfoWrapper, self).__init__(env)
        self.nbr_actions = env.action_space.n
        self.trajectory_wrapping = trajectory_wrapping

    def reset(self, **kwargs):
        self.previous_reward = np.zeros((1, 1))
        self.previous_action = np.zeros((1, self.nbr_actions))
        self.previous_action_int = np.zeros((1,1))
        reset_output = self.env.reset(**kwargs)
        if isinstance(reset_output, tuple):
            obs, infos = reset_output
        else:
            obs = reset_output
            infos = {}
        infos['previous_reward'] = copy.deepcopy(self.previous_reward)
        infos['previous_action'] = copy.deepcopy(self.previous_action)
        infos['previous_action_int'] = copy.deepcopy(self.previous_action_int)
    
        return obs, infos

    def step(self, action):
        stepping_action = action
        if isinstance(action, list):
            if len(action)==1:
                # Single Agent ...
                stepping_action = action[0].item()
        next_observation, reward, done, next_infos = self.env.step(stepping_action)
        
        self.previous_reward = np.ones((1, 1), dtype=np.float32)*reward
        global eye_actions
        if eye_actions is None:
            eye_actions = np.eye(self.nbr_actions, dtype=np.float32)#[action].reshape(1, -1)
        self.previous_actions = eye_action[action].reshape(1,-1) 

        pa = copy.deepcopy(self.previous_action) 
        if self.trajectory_wrapping:
            #pa = np.eye(self.nbr_actions, dtype=np.float32)[next_infos['previous_action'][0]].reshape(1, -1)
            pa = eye_actions[next_infos['previous_action'][0]].reshape(1, -1)
        
        next_infos['previous_reward'] = copy.deepcopy(self.previous_reward)
        next_infos['previous_action'] = copy.deepcopy(pa)
        next_infos['previous_action_int'] = copy.deepcopy(action)
        
        return next_observation, reward, done, next_infos

class PreviousRewardActionInfoMultiAgentWrapper(gym.Wrapper):
    """
    Integrates the previous reward and previous action into the info dictionnary for multi-agent environments.
    
    Expects an environment with a Discrete action space.
    
    Args:
        env (gym.Env): Env to wrap.
    """

    def __init__(self, env, trajectory_wrapping=False):
        super(PreviousRewardActionInfoMultiAgentWrapper, self).__init__(env)
        self.nbr_actions = env.action_space.n
        self.trajectory_wrapping = trajectory_wrapping

    def reset(self, **kwargs):
        reset_output = self.env.reset(**kwargs)
        if isinstance(reset_output, tuple):
            obs, infos = reset_output
        else:
            obs = reset_output
            infos = [{}]

        nbr_agent = len(infos)
        self.previous_reward = [np.zeros((1, 1)) for _ in range(nbr_agent)]
        self.previous_action = [np.zeros((1, self.nbr_actions)) for _ in range(nbr_agent)]
        self.previous_action_int = [np.zeros((1, 1)) for _ in range(nbr_agent)]
        
        for info_idx in range(len(infos)):
            infos[info_idx]['previous_reward'] = copy.deepcopy(self.previous_reward[info_idx])
            infos[info_idx]['previous_action'] = copy.deepcopy(self.previous_action[info_idx])
            infos[info_idx]['previous_action_int'] = copy.deepcopy(self.previous_action_int[info_idx])
        return obs, infos 
    
    def step(self, action):
        stepping_action = action
        if isinstance(action, list):
            if len(action)==1:
                # Single Agent ...
                stepping_action = action[0].item()
        elif isinstance(action, int):
            # single agent, need to regularise the format :
            action = [action*np.ones((1,),dtype=int)]
        next_observation, reward, done, next_infos = self.env.step(stepping_action)
        nbr_agent = len(next_infos)
        
        self.previous_reward = [np.ones((1, 1), dtype=np.float32)*reward[agent_idx] for agent_idx in range(nbr_agent)]
        global eye_actions
        if eye_actions is None:
            eye_actions = np.eye(self.nbr_actions, dtype=np.float32)
        self.previous_action = [
            eye_actions[action[agent_idx]].reshape(1, -1)
            for agent_idx in range(nbr_agent)
        ]
        self.previous_action_int = [
            action[agent_idx].reshape(1, 1)
            for agent_idx in range(nbr_agent)
        ]

        pa = copy.deepcopy(self.previous_action) 
        pa_int = copy.deepcopy(self.previous_action_int) 
        if self.trajectory_wrapping:
            pa = [
                #np.eye(self.nbr_actions, dtype=np.float32)[next_infos[agent_idx]['previous_action'][0]].reshape(1, -1)
                eye_actions[next_infos[agent_idx]['previous_action'][0]].reshape(1, -1)
                for agent_idx in range(nbr_agent)
            ]
            pa_int = [
                next_infos[agent_idx]['previous_action'][0].reshape(1, 1)
                for agent_idx in range(nbr_agent)
            ]
        
        for info_idx in range(len(next_infos)):
            next_infos[info_idx]['previous_reward'] = copy.deepcopy(self.previous_reward[info_idx])
            next_infos[info_idx]['previous_action'] = copy.deepcopy(pa[info_idx])
            next_infos[info_idx]['previous_action_int'] = copy.deepcopy(pa_int[info_idx])
        
        return next_observation, reward, done, next_infos


class SADEnvWrapper(gym.Wrapper):
    def __init__(self, env):
        """
        Simplified Action Decoder wrapper expects the action argument to
        the step method to be a list of dictionnary containing the following keys:
        - "action": the actual action to execute in the environment.
        - "greedy_action": the greedy action that the agent would have used at test time.
        It passes the action to the wrapped environment and writes the greedy action
        of each player into the next_info dictionnary of the other player.
        """
        gym.Wrapper.__init__(self, env)
        
    def reset(self, **kwargs):
        return self.env.reset(**kwargs)

    def step(self, action):
        assert isinstance(action, list), "action argument must be a list of dictionnary."
        assert len(action)==2, "not implemented yet for more than 2 players..."
        
        env_action = []
        if isinstance(action[0], dict):
            for a in action:
                env_action.append(a["action"])
        else:
            env_action = action

        next_obs, reward, done, next_infos = self.env.step(env_action)
        
        for info_idx in range(2):
            other_idx = (info_idx+1)%2
            next_infos[info_idx]["greedy_action"] = action[other_idx]["greedy_action"]

        import ipdb; ipdb.set_trace()
        return next_obs, reward, done, next_infos

class SADVecEnvWrapper_depr(object):
    def __init__(self, env, nbr_actions):
        """
        Simplified Action Decoder wrapper expects the action argument for
        the step method to be a list of dictionnary containing the following keys:
        - "action": the actual action to execute in the environment.
        - "greedy_action": the greedy action that the agent would have used at test time.
        It passes the action to the wrapped environment and writes the greedy action
        of each player into the next_info dictionnary of the other player.
        """
        self.env = env
        self.nbr_actions = nbr_actions

    def get_nbr_envs(self):
        return self.env.get_nbr_envs()

    def set_nbr_envs(self, nbr_envs):
        self.env.set_nbr_envs(nbr_envs)

    def render(self, render_mode="rgb_array", env_indices=None):
        return self.env.render(render_mode=render_mode, env_indices=env_indices)
    
    def close(self):
        return self.env.close() 

    def reset(self, **kwargs):
        next_obs, next_infos = self.env.reset(**kwargs)
        
        for player_idx in range(2):
            other_idx = (player_idx+1)%2
            for env_idx in range(len(next_infos[player_idx])):
                ohe_ga = np.zeros((1,self.nbr_actions), dtype=np.float32)
                next_infos[player_idx][env_idx]["greedy_action"] = ohe_ga

        return next_obs, next_infos

    def step(self, action, **kwargs):
        assert isinstance(action, list), "action argument must be a list of dictionnary (or tensors if test-time...)."
        assert len(action)==2, "not implemented yet for more than 2 players..."
        
        env_action = []
        if isinstance(action[0], dict):
            for a in action:
                env_action.append(a["action"])
        else:
            env_action = action

        next_obs, reward, done, next_infos = self.env.step(env_action, **kwargs)
        
        for player_idx in range(2):
            other_idx = (player_idx+1)%2
            for env_idx in range(len(next_infos[player_idx])):
                if isinstance(action[0], dict):
                    ga = action[other_idx]["greedy_action"][env_idx]
                else:
                    ga = action[other_idx][env_idx]
                ohe_ga = np.zeros((1,self.nbr_actions), dtype=np.float32)
                ohe_ga[0,ga] = 1
                next_infos[player_idx][env_idx]["greedy_action"] = ohe_ga

        return next_obs, reward, done, next_infos

class SADVecEnvWrapper(object):
    def __init__(self, env, nbr_actions, otherplay=False):
        """
        Simplified Action Decoder wrapper expects the action argument for
        the step method to be a list of dictionnary containing the following keys:
        - "action": the actual action to execute in the environment.
        - "greedy_action": the greedy action that the agent would have used at test time.
        It also expects the info dictionnary to contain a "current_player" key with an integer
        as the value of the active player.
        It passes the action to the wrapped environment and writes the greedy action
        of the CURRENT PLAYER into the next_info dictionnary of ALL players with
        an extra player_offset tensor.
        """
        self.env = env
        self.otherplay=otherplay
        self.nbr_actions = nbr_actions
        self.nbr_players = None
        self.current_player_idx = None

    def get_nbr_envs(self):
        return self.env.get_nbr_envs()

    def set_nbr_envs(self, nbr_envs):
        self.env.set_nbr_envs(nbr_envs)

    def render(self, render_mode="rgb_array", env_indices=None):
        return self.env.render(render_mode=render_mode, env_indices=env_indices)
    
    def close(self):
        return self.env.close()
        
    def reset(self, **kwargs):
        input_dict = self.env.reset(**kwargs)
        next_obs = input_dict["observations"]
        next_infos = input_dict["info"]

        self.nbr_players = len(next_obs)
        self.current_player_idx = None 
        if 'current_player' in next_infos[0][0]:
            self.current_player_idx = [i["current_player"].item() for i in next_infos[0]]
        # (nbr_env, )

        for player_idx in range(2):
            for env_idx in range(len(next_infos[player_idx])):
                ohe_ga = np.zeros((1,self.nbr_actions), dtype=np.float32)
                ohe_ap = np.zeros((1,self.nbr_players), dtype=np.float32)
                next_infos[player_idx][env_idx]["greedy_action"] = np.concatenate(
                    [ohe_ga, ohe_ap],
                    axis=-1,
                )
        
        output_dict = {
            "observations":next_obs, 
            "info":next_infos,
        }

        return output_dict

    def step(self, action, **kwargs):
        assert isinstance(action, list), "action argument must be a list of dictionnary (or tensors if test-time...)."
        
        env_action = []
        if isinstance(action[0], dict):
            for a in action:
                env_action.append(a["action"])
        else:
            env_action = action

        #next_obs, reward, done, next_infos = self.env.step(env_action, **kwargs)
        env_output_dict = self.env.step(env_action, **kwargs)
        next_obs = env_output_dict["succ_observations"]
        reward = env_output_dict["reward"]
        done = env_output_dict["done"]
        next_infos = env_output_dict["succ_info"]

        for player_idx in range(self.nbr_players):
            for env_idx in range(len(next_infos[player_idx])):
                current_player = None
                if self.current_player_idx is not None:
                    current_player = self.current_player_idx[env_idx]
                else:
                    # assuming self.nbr_players==2...
                    current_player = self.nbr_players-(player_idx+1) 
                relative_current_player_idx = (current_player-player_idx) % self.nbr_players
                if isinstance(action[0], dict):
                    #ga = action[other_idx]["greedy_action"][env_idx]
                    ga = action[current_player]["greedy_action"][env_idx]
                    if self.otherplay:
                        # expects env to be wrapped with DiscreteCombinedActionWrapper:
                        dcaw_env = self.env.env_processes[env_idx]
                        while not hasattr(dcaw_env, "_decode_action"):
                            dcaw_env = dcaw_env.env 
                        # expects other play wrapper:
                        ow_env = dcaw_env.env
                        # decode current player's action in the original env:
                        decoded_ga = ow_env._decode_action( 
                            action=dcaw_env._decode_action(ga),
                            player_id=current_player,
                        )
                        # encode current player's action into other player's env:
                        otherplayer_encoded_ga = dcaw_env._encode_action(
                            action_dict=ow_env._encode_action(
                                action=decoded_ga,
                                player_id=player_idx, # other player's view point
                            )
                        )
                        # int
                        ga = otherplayer_encoded_ga
                else:
                    #ga = action[other_idx][env_idx]
                    ga = action[current_player][env_idx]
                ohe_ga = np.zeros((1,self.nbr_actions), dtype=np.float32)
                ohe_ga[0,ga] = 1
                ohe_ap = np.zeros((1,self.nbr_players), dtype=np.float32)
                ohe_ap[0,relative_current_player_idx] = 1
                next_infos[player_idx][env_idx]["greedy_action"] = np.concatenate(
                    [ohe_ga, ohe_ap],
                    axis=-1,
                )

        # update:
        if 'current_player' in next_infos[0][0]:
            self.current_player_idx = [i["current_player"].item() for i in next_infos[0]]
        else:
            self.current_player_idx = None 
        # (nbr_env, )
        
        output_dict = {
            "actions":env_action, #non-sad actions

            "succ_observations":next_obs, 
            "reward":reward, 
            "done":done, 
            "succ_info":next_infos,
        }

        return output_dict



class FailureEndingTimeLimit(gym.Wrapper):
    """TimeLimit wrapper for failure-ending environments.

    Args:
        env (gym.Env): Env to wrap.
    """

    def __init__(self, env):
        super(FailureEndingTimeLimit, self).__init__(env)
        self._elapsed_steps = None

    def step(self, action):
        assert self._elapsed_steps is not None,\
            "Cannot call env.step() before calling reset()."
        observation, reward, done, info = self.env.step(action)
        self._elapsed_steps += 1

        if self._elapsed_steps >= self.env._max_episode_steps:
            done = False
            self.reset()

        return observation, reward, done, info

    def reset(self):
        self._elapsed_steps = 0
        return self.env.reset()


'''
Adapted from:
https://github.com/minerllabs/baselines/blob/master/general/chainerrl/baselines/env_wrappers.py

MIT License

Copyright (c) Kevin Denamganaï

Modifications:
Combination of the two wrappers into one.
'''
class FrameSkipStack(gym.Wrapper):
    """
    Return a stack of frames composed of every 'skip'-th repeat.
    The rewards are summed over the skipped and stacked frames.
    
    This wrapper assumes:
    - the observation space of the environment to be frames solely.
    - the frames are concatenated on the last axis, i.e. the channel axis.
    """
    def __init__(self, env, skip=8, stack=4, trajectory_wrapping=False):
        gym.Wrapper.__init__(self,env)
        self.skip = skip if skip is not None else 1
        self.stack = stack if stack is not None else 1
        self.trajectory_wrapping = trajectory_wrapping
        
        self.observations = deque([], maxlen=self.stack)
        
        assert(isinstance(self.env.observation_space, gym.spaces.Box))
        
        low_obs_space = np.repeat(self.env.observation_space.low, self.stack, axis=-1)
        high_obs_space = np.repeat(self.env.observation_space.high, self.stack, axis=-1)
        self.observation_space = gym.spaces.Box(low=low_obs_space, high=high_obs_space, dtype=self.env.observation_space.dtype)
    
    def _get_obs(self):
        assert(len(self.observations) == self.stack)
        return LazyFrames(list(self.observations))
        
    def reset(self, **args):
        obs = self.env.reset()
        for _ in range(self.stack):
            self.observations.append(obs)
        return self._get_obs()
    
    def step(self, action):
        total_reward = 0.0
        infos = []
        for _ in range(self.skip):
            obs, reward, done, info = self.env.step(action)
            infos.append(info)
            total_reward += reward
            if done:break
        self.observations.append(obs)
        
        # When wrapping  trajectory env,
        # the actual previous action is in the initial info:
        if self.trajectory_wrapping:
            # It could be worth considering sampling from the list of infos
            # for the previous_action the most representative of the current
            # set of actions by weighting proportionaly...
            info['previous_action'] = infos[0]['previous_action']
            info['current_action'] = infos[0]['current_action']

        return self._get_obs(), total_reward, done, info


def minerl_wrap_env(env, 
                    size=84,
                    skip=None, 
                    stack=None, 
                    scaling=True, 
                    region_size=8, 
                    observation_wrapper='ObtainPOV',
                    action_wrapper='SerialDiscrete', #'SerialDiscreteCombine'
                    grayscale=False,
                    reward_scheme='None'):
    if isinstance(env, gym.wrappers.TimeLimit):
        #logger.info('Detected `gym.wrappers.TimeLimit`! Unwrap it and re-wrap our own time limit.')
        env = env.env
        max_episode_steps = env.spec.max_episode_steps
        #max_episode_steps = env.env.spec.max_episode_steps
        assert( max_episode_steps == 8e3)
        env = ContinuingTimeLimit(env, max_episode_steps=max_episode_steps)
        
    # Observations:
    if observation_wrapper == 'ObtainPOV':
        env = ObtainPOVWrapper(env=env,
                               size=size,
                               grayscale=grayscale,
                               scaling=scaling)
    elif observation_wrapper == 'UnifiedObservation':
        env = UnifiedObservationWrapper(env=env, 
                                        size=size,
                                        grayscale=grayscale,
                                        region_size=region_size, 
                                        scaling=scaling)
    else:
        raise NotImplementedError

    penalizing = ('penalizing' in reward_scheme)
    if penalizing: reward_scheme = reward_scheme.replace("penalizing", "")
    if reward_scheme == 'single_reward_episode':
        env = SingleRewardWrapper(env=env, penalizing=penalizing)
    elif 'progressive' in reward_scheme:
        reward_scheme = reward_scheme.replace("progressive", "")
        nbr_episode = 1e4
        try:
            reward_scheme = reward_scheme.replace("_", "")
            nbr_episode = float(reward_scheme)
            print(f"Reward Scheme :: Progressive :: nbr_episode = {nbr_episode}")
        except Exception as e:
            print(f'Reward Scheme :: number of episode not understood... ({reward_scheme})')
        env = ProgressivelyMultiRewardWrapper(env=env, penalizing=penalizing, nbr_episode=nbr_episode) 
    
    if skip is not None or stack is not None:
        env = FrameSkipStack(
            env=env, 
            skip=skip, 
            stack=stack
        )
    # Actions:
    if action_wrapper == 'SerialDiscrete':
        env = wrap_env_serial_discrete(env=env)
    elif action_wrapper == 'SerialDiscreteCombine':
        env = wrap_env_serial_discrete_combine(env=env)
    elif action_wrapper == 'SerialDiscreteInterface':
        env = wrap_env_serial_discrete_interface(env=env)
    
    return env



class TextualGoal2IdxWrapper(gym.ObservationWrapper):
    """
    """
    def __init__(
        self, 
        env, 
        max_sentence_length=32, 
        vocabulary=None, 
        vocab_size=64,
        observation_keys_mapping={'mission':'desired_goal'},
    ):
        gym.ObservationWrapper.__init__(self, env)
        self.max_sentence_length = max_sentence_length
        self.observation_keys_mapping = observation_keys_mapping

        self.vocab_size = vocab_size
        if vocabulary is None:
            vocabulary = set('key ball red green blue purple \
            yellow grey verydark dark neutral light verylight \
            tiny small medium large giant get go fetch go get \
            a fetch a you must fetch a'.split(' '))
        self.vocabulary = set([w.lower() for w in vocabulary])
        

        # Make padding_idx=0:
        self.vocabulary = ['PAD', 'SoS', 'EoS'] + list(self.vocabulary)

        while len(self.vocabulary) < self.vocab_size:
            self.vocabulary.append( f"DUMMY{len(self.vocabulary)}")
        self.vocabulary = list(set(self.vocabulary))
        
        self.w2idx = {}
        self.idx2w = {}
        for idx, w in enumerate(self.vocabulary):
            self.w2idx[w] = idx
            self.idx2w[idx] = w 
        
        self.observation_space = copy.deepcopy(env.observation_space)
        
        for obs_key, map_key in self.observation_keys_mapping.items():
            self.observation_space.spaces[map_key] = gym.spaces.MultiDiscrete([len(self.vocabulary)]*self.max_sentence_length)
        
    def observation(self, observation):
        """
        Transforms textual obvservations into word indices vectors.
        If the word is not part of the known vocabulary, it is appended.
        
        While the output vector has a fixed max_sentence_length, all spot
        are initiliased with the 'PAD' token.
        'EoS' is eventually added at the end of the actual sentence length,
        or at position max_sentence_length if the sentence is too long.
        """
        for obs_key, map_key in self.observation_keys_mapping.items():
            #t_goal = [w.lower() for w in observation[obs_key].split(' ')]
            t_goal = [w for w in observation[obs_key].split(' ')]
            for w in t_goal:
                if w not in self.vocabulary:
                    import ipdb; ipdb.set_trace()
                    self.vocabulary.append(w)
                    self.w2idx[w] = len(self.vocabulary)-1
                    self.idx2w[len(self.vocabulary)-1] = w 
            
            idx_goal = self.w2idx['PAD']*np.ones(shape=(1,self.max_sentence_length)).astype(int)
            final_idx = min(self.max_sentence_length, len(t_goal))
            for idx in range(final_idx):
                idx_goal[...,idx] = self.w2idx[t_goal[idx]]
            # Add 'EoS' token:
            idx_goal[...,final_idx] = self.w2idx['EoS']
            #padded_idx_goal = nn.utils.rnn.pad_sequence(idx_goal, padding_value=self.w2idx["PAD"])
            #observation[map_key] = padded_idx_goal
            
            observation[map_key] = idx_goal
            
        return observation

class BehaviourDescriptionWrapper(gym.ObservationWrapper):
    def __init__(self, env, max_sentence_length=10):
        """
        Add an observation string that describe the achieved goal for a PickUp-based env.

        """
        gym.ObservationWrapper.__init__(self, env)
        self.max_sentence_length = max_sentence_length

        self.observation_space = copy.deepcopy(env.observation_space)
        self.observation_space.spaces["behaviour_description"] = gym.spaces.MultiDiscrete([100]*self.max_sentence_length)

    def observation( self, observation):
        achieved_goal = "EoS"
        color = None
        shape = None
        if hasattr(self.env, "carrying"):
            if self.env.carrying is not None:
                color = self.env.carrying.color
                shape = self.env.carrying.type
        else:
            import ipdb; ipdb.set_trace()
            carrying = self.env.agent.carrying
            if carrying is not None:
                shape = type(carrying).__name__.lower()
                color = getattr(carrying, "color", None)
        if color is not None and shape is not None:
            achieved_goal = f"pick up the {color} {shape}".lower()
        observation['behaviour_description'] = achieved_goal
        return observation

class BabyAIMissionWrapper(gym.Wrapper):
    """
    Integrates the BabyAI mission into the info dictionnary for multi-agent environments.
    Args:
        env (gym.Env): Env to wrap.
    """
    def __init__(self, env):
        super(BabyAIMissionWrapper, self).__init__(env)
    
    def add_mission(self, info):
        mission = self.env.unwrapped #.mission
        info['babyai_mission'] = mission
        return info

    def reset(self, **kwargs):
        reset_output = self.env.reset(**kwargs)
        if isinstance(reset_output, tuple):
            obs, infos = reset_output
        else:
            obs = reset_output
            infos = [{}]

        nbr_agent = len(infos)
        assert nbr_agent == 1

        for info_idx in range(len(infos)):
            infos[info_idx] = self.add_mission(infos[info_idx])
        
        return obs, infos 
    
    def step(self, action):
        next_observation, reward, done, next_infos = self.env.step(action)
        nbr_agent = len(next_infos)
        assert nbr_agent == 1

        for info_idx in range(len(next_infos)):
            #next_infos[info_idx] = copy.deepcopy(self.add_mission(next_infos[info_idx]))
            next_infos[info_idx] = self.add_mission(next_infos[info_idx])
        
        return next_observation, reward, done, next_infos


class DictObservationSpaceReMapping(gym.ObservationWrapper):
    def __init__(self, env, remapping={'image':'observation'}):
        gym.ObservationWrapper.__init__(self, env)
        self.remapping = remapping

        for obs_key, map_key in self.remapping.items():
            self.observation_space.spaces[map_key] = self.observation_space.spaces[obs_key]
            del self.observation_space.spaces[obs_key]

    def observation(self, observation):
        for obs_key, map_key in self.remapping.items():
            observation[map_key] = observation[obs_key]
            del observation[obs_key]
        return observation


class DictFrameStack(gym.Wrapper):
    def __init__(
        self, 
        env, 
        stack=4, 
        key_dim_list=[],
        concatenate_keys_with_obs=[],
        permutations={},
        moveaxis={-1:0},
    ):
        """
        
        :arg concatenate_obs_action: boolean that specifies whether we try to concatenate the previous action to the current observation identified by :arg key:.
        N.B. : if True, then the environment action space is expected to be Discrete.
        :arg keys: List of str that identifies the entries in the Dict Observation space that must
        be stacked together.

        N.B.1: assumes only one player...

        """
        gym.Wrapper.__init__(self,env)
        self.stack = stack if stack is not None else 1
        
        self.permutations = permutations
        self.moveaxis = moveaxis 

        self.key_dim_list = key_dim_list
        self.concatenate_keys_with_obs = concatenate_keys_with_obs
        self.values2concat = {}
        for key in self.concatenate_keys_with_obs:
            if key=='action':  continue
            assert key in self.env.observation_space.spaces.keys()

            high = self.env.observation_space.spaces[key].high
            if isinstance(high, int):   high = np.array([high])
            low = self.env.observation_space.spaces[key].low
            if isinstance(low, int):    low = np.array([low])
            
            self.values2concat[key] = {
                'high': high,
                'low': low,
            }

        self.concatenate_obs_action = 'action' in self.concatenate_keys_with_obs
        if self.concatenate_obs_action:
            self.previous_action_high = np.array([self.env.action_space.n])
            self.previous_action_low = np.array([0])
            self.previous_action = self.previous_action_low-1
            # (1,)

        self.observations = {}
        for kdd in self.key_dim_list:
            k = kdd['key']
            dim = kdd['dim']

            self.observations[k] = deque([], maxlen=self.stack)
            #assert(isinstance(self.env.observation_space.spaces[k], gym.spaces.Box))
            assert( hasattr(self.env.observation_space.spaces[k], 'low') \
                and hasattr(self.env.observation_space.spaces[k], 'high')
                )
            low_obs_space = self.env.observation_space.spaces[k].low
            high_obs_space = self.env.observation_space.spaces[k].high

            if self.concatenate_obs_action:
                broadcasted_action_low = np.broadcast_to(self.previous_action_low, low_obs_space.shape)
                broadcasted_action_low = broadcasted_action_low[...,0:1]
                broadcasted_action_high = np.broadcast_to(self.previous_action_high, high_obs_space.shape)
                broadcasted_action_high = broadcasted_action_high[...,0:1]
                # on the channel dim, we only take one element.
                low_obs_space = np.concatenate([
                    low_obs_space, 
                    broadcasted_action_low], 
                    axis=dim,
                )
                high_obs_space = np.concatenate([
                    high_obs_space, 
                    broadcasted_action_high], 
                    axis=dim,
                )
            
            for ck in self.values2concat.keys():
                broadcasted_low = np.broadcast_to(self.values2concat[ck]['low'], low_obs_space.shape)
                broadcasted_low = broadcasted_low[...,0:1]
                broadcasted_high = np.broadcast_to(self.values2concat[ck]['high'], high_obs_space.shape)
                broadcasted_high = broadcasted_high[...,0:1]
                # on the channel dim, we only take one element.
                low_obs_space = np.concatenate([
                    low_obs_space, 
                    broadcasted_low], 
                    axis=dim,
                )
                high_obs_space = np.concatenate([
                    high_obs_space, 
                    broadcasted_high], 
                    axis=dim,
                )
            

            low_obs_space = np.repeat(self.env.observation_space.spaces[k].low, self.stack, axis=dim)
            high_obs_space = np.repeat(self.env.observation_space.spaces[k].high, self.stack, axis=dim)
            self.observation_space.spaces[k] = gym.spaces.Box(low=low_obs_space, high=high_obs_space, dtype=self.env.observation_space.spaces[k].dtype)

    def _get_obs(self, observation):
        for kdd in self.key_dim_list:
            k =kdd['key']
            observation[k] = LazyFrames(
                list(self.observations[k]),
                axis=0,
                permutations=self.permutations,
                moveaxis=self.moveaxis, #{-1:0},
            )
        return observation
    
    def reset(self, **args):
        reset_output = self.env.reset()
        if isinstance(reset_output, tuple):
            obs, infos = reset_output
        else:
            obs = reset_output
            infos = {}
        
        values2concat = {}
        for key in self.concatenate_keys_with_obs:
            if key=='action':  continue
            assert key in obs.keys()

            value = obs[key]
            if isinstance(value, int):   value = np.array([value])
            values2concat[key] = value
        
        for kdd in self.key_dim_list:
            k = kdd['key']
            dim = kdd['dim']
            observation = obs[k]
            if self.concatenate_obs_action:
                broadcasted_action = np.broadcast_to(self.previous_action, observation.shape)
                broadcasted_action = broadcasted_action[...,0:1]
                # on the channel dim, we only take one element.
                observation = np.concatenate([
                    observation,
                    broadcasted_action],
                    axis=dim,
                )
            for ck in self.values2concat.keys():
                broadcasted = np.broadcast_to(values2concat[ck], observation.shape)
                broadcasted = broadcasted[...,0:1]
                # on the channel dim, we only take one element.
                observation = np.concatenate([
                    observation,
                    broadcasted], 
                    axis=dim,
                )

            for _ in range(self.stack):
                self.observations[k].append(observation)
        return self._get_obs(obs), infos
    
    def step(self, action):
        obs, reward, done, infos = self.env.step(action)
        
        self.previous_action = action
        if isinstance(action, int):
            self.previous_action = np.array([action])
        else:
            raise NotImplementedError

        values2concat = {}
        for key in self.concatenate_keys_with_obs:
            if key=='action':  continue
            assert key in obs.keys()

            value = obs[key]
            if isinstance(value, int):   value = np.array([value])
            values2concat[key] = value
        
        for kdd in self.key_dim_list:
            k = kdd['key']
            dim = kdd['dim']
            observation = obs[k]
            if self.concatenate_obs_action:
                broadcasted_action = np.broadcast_to(self.previous_action, observation.shape)
                broadcasted_action = broadcasted_action[...,0:1]
                # on the channel dim, we only take one element.
                observation = np.concatenate([
                    observation,
                    broadcasted_action],
                    axis=dim,
                )
            for ck in self.values2concat.keys():
                broadcasted = np.broadcast_to(values2concat[ck], observation.shape)
                broadcasted = broadcasted[...,0:1]
                # on the channel dim, we only take one element.
                observation = np.concatenate([
                    observation,
                    broadcasted], 
                    axis=dim,
                )
            
            self.observations[k].append(observation)        
        return self._get_obs(obs), reward, done, infos


from gym.wrappers.monitoring.video_recorder import VideoRecorder
from gym.wrappers.monitoring.video_recorder import logger as video_recorder_logger

class ConfigVideoRecorder(VideoRecorder):
    def __init__(self, env, render_mode, path=None, metadata=None, enabled=True, base_path=None):
        super(ConfigVideoRecorder, self).__init__(
            env=env,
            path=path,
            metadata=metadata,
            enabled=enabled,
            base_path=base_path
        )
        
        modes = env.metadata.get('render.modes', [])
        
        if render_mode not in modes:
            video_recorder_logger.warn('Render mode required is not available with this Env. Disabling further rendering.')
            self.broken = True 

        self.render_mode = render_mode

    def capture_frame(self, frame=None):
        if not self.functional: return 
        logger.debug('Capturing video frame: path=%s', self.path)

        if frame is None:
            render_mode = self.render_mode
            frame = self.env.render(mode=render_mode)

        if frame is None:
            if self._async:
                return 
            else:
                video_recorder_logger.warn('Env returned none on render(). Disabling further rendering for video recorder by marking as disabled: path=%s metadat_path=%s',
                    self.path,
                    self.metadat_path
                )
                self.broken=True
        else:
            self.last_frame = frame
            if self.ansi_mode:
                self._encode_ansi_frame(frame)
            else:
                self._encode_image_frame(frame)


class PeriodicVideoRecorderWrapper(gym.Wrapper):
    def __init__(self, env, base_dirpath, video_recording_episode_period=1, render_mode='rgb_array', record_obs=False):
        try:
            env.metadata['render.modes'].append('rgb_array')
        except Exception as e:
            print(f"PeriodicVideoRecorderWrapper: WARNING: trying to use gymnasium metadata scheme... after : {e}")
            env.metadata['render_modes'].append('rgb_array')

        gym.Wrapper.__init__(self, env)
         
        self.render_mode = render_mode
        self.record_obs = record_obs
        self.episode_idx = 0
        self.base_dirpath = base_dirpath
        os.makedirs(self.base_dirpath, exist_ok=True)
        self.video_recording_episode_period = video_recording_episode_period
        
        self.is_video_enabled = True
        self._init_video_recorder(env=env, path=os.path.join(self.base_dirpath, 'video_0.mp4'))

    def _init_video_recorder(self, env, path):
        #self.video_recorder = gym.wrappers.monitoring.video_recorder.VideoRecorder(env=env, path=path, enabled=True)
        self.video_recorder = ConfigVideoRecorder(env=env, render_mode=self.render_mode, path=path, enabled=True)

    def reset(self, **args):
        self.episode_idx += 1

        env_output = super(PeriodicVideoRecorderWrapper, self).reset()

        if self.episode_idx % self.video_recording_episode_period == 0:
            path = os.path.join(self.base_dirpath, f'video_{self.episode_idx}.mp4')
            self._init_video_recorder(env=self.env, path=path) 
            self.is_video_enabled = True
        else:
            if self.is_video_enabled:
                frame = None
                if self.record_obs:
                    frame = env_output
                    while isinstance(frame, list) or isinstance(frame, tuple):
                        frame = frame[0]
                self.video_recorder.capture_frame(frame=frame)
                self.video_recorder.close()
                del self.video_recorder
                self.is_video_enabled = False

        return env_output

    def step(self, action):
        obs, reward, done, info = super(PeriodicVideoRecorderWrapper, self).step(action)
        if self.is_video_enabled:
            frame = None
            if self.record_obs:
                frame = obs
                if isinstance(frame, list):
                    frame = frame[0]
            self.video_recorder.capture_frame(frame=frame)

        return obs, reward, done, info

class DictObservationSelectionWrapper(gym.Wrapper):
    """
    Assumes the :arg env: environment to have a Dict observation space,
    that contains the key :arg selected_key:.
    This wrapper makes the observation space consisting of solely the 
    :arg selected_key: entry, while the other entries are put in the 
    infos dictionnary.
    Args:
        env (gym.Env): Env to wrap.
    """

    def __init__(self, env, selected_key:str="stimulus"):
        super(DictObservationSelectionWrapper, self).__init__(env)
        self.selected_key = selected_key
        self.observation_space = env.observation_space.spaces[self.selected_key]

        self.action_space = env.action_space 

    def reset(self, **kwargs):
        kwargs['return_info'] = True
        reset_output = self.env.reset(**kwargs)
        if isinstance(reset_output, tuple):
            observations, infos = reset_output
            observations = [observations]
            infos = [infos]
            nbr_agent = 1
        elif isinstance(reset_output, list):
            observations = reset_output
            infos = [{} for _ in range(len(observations))]
            nbr_agent = len(infos)
        else:
            observations = [reset_output]
            infos = [{}]
            nbr_agent = 1
        
        new_observations = [obs[self.selected_key] for obs in observations]

        for agent_idx in range(nbr_agent):
            oobs = observations[agent_idx]

            for k,v in oobs.items():
                if k==self.selected_key:  continue
                infos[agent_idx][k] = v

        return new_observations, infos 
    
    def step(self, action):
        next_observations, reward, done, next_infos = self.env.step(action)        
        if isinstance(next_infos, dict):
            next_observations = [next_observations]
            reward = [reward]
            done = done
            next_infos = [next_infos]

        nbr_agent = len(next_infos)
        
        new_next_observations = [obs[self.selected_key] for obs in next_observations]

        for agent_idx in range(nbr_agent):
            oobs = next_observations[agent_idx]

            for k,v in oobs.items():
                if k==self.selected_key:  continue
                next_infos[agent_idx][k] = v
        
        return new_next_observations, reward, done, next_infos

    def render(self, mode='human', **kwargs):
        env = self.unwrapped
        return env.render(
            mode=mode,
            **kwargs,
        )
 
try:
    raise AssertionError("Deprecation of gym_minigrid's wrappers...")
    from gym_minigrid.wrappers import RGBImgPartialObsWrapper, RGBImgObsWrapper
except Exception as e:
    print(f"WARNING: BabyAI wrappers are not found due to: {e}")
    #print(f"WARNING: trying from minigrid...")
    #from minigrid.wrappers import RGBImgPartialObsWrapper, RGBImgObsWrapper
    #print("WARNING: BabyAI wrappers imported successfully from minigrid.")

    class RGBImgPartialObsWrapper(gym.ObservationWrapper):
        def __init__(self, env, tile_size=8):
            super().__init__(env)
            # Rendering attributes for observations
            self.tile_size = tile_size
            obs_shape = env.observation_space.spaces["image"].shape
            new_image_space = gymnasium.spaces.Box(
                low=0,
                high=255,
                shape=(obs_shape[0] * tile_size, obs_shape[1] * tile_size, 3),
                dtype="uint8",
            )
            previous_obs_space = copy.deepcopy(self.observation_space.spaces)
            previous_obs_space['symbolic_image'] = previous_obs_space['image']
            self.observation_space = gymnasium.spaces.Dict(
                {**previous_obs_space, "image": new_image_space}
            )
        
        def observation(self, obs):
            rgb_img_partial = self.get_frame(tile_size=self.tile_size, agent_pov=True)
            if isinstance(obs, tuple):
                assert len(obs) == 2
                # reset:
                t_obs = obs
                obs = t_obs[0]
                infos = t_obs[1]
                assert isinstance(obs, dict)
                obs['symbolic_image'] = obs['image']
                obs["image"] = rgb_img_partial
                return obs, infos
            elif isinstance(obs, dict):
                assert isinstance(obs, dict)
                obs['symbolic_image'] = obs['image']
                obs["image"] = rgb_img_partial
                return obs
            else:
                raise NotImplementedError

<<<<<<< HEAD
try:
    import gymnasium
except Exception as e:
    print(f"Gymnasium could not be imported : {e}")
=======

###################################################################################


from typing import Any, Callable

#from gymnasium import spaces
from gym import spaces
from gymnasium.utils import seeding


def check_if_no_duplicate(duplicate_list: list) -> bool:
    """Check if given list contains any duplicates"""
    return len(set(duplicate_list)) == len(duplicate_list)


class MissionSpace(spaces.Space[str]):
    r"""A space representing a mission for the Gym-Minigrid environments.
    The space allows generating random mission strings constructed with an input placeholder list.
    Example Usage::
        >>> observation_space = MissionSpace(mission_func=lambda color: f"Get the {color} ball.",
        ...                                  ordered_placeholders=[["green", "blue"]])
        >>> _ = observation_space.seed(123)
        >>> observation_space.sample()
        'Get the green ball.'
        >>> observation_space = MissionSpace(mission_func=lambda : "Get the ball.",
        ...                                  ordered_placeholders=None)
        >>> observation_space.sample()
        'Get the ball.'
    """

    def __init__(
        self,
        mission_func: Callable[..., str],
        ordered_placeholders: list[list[str]] | None = None,
        seed: int | seeding.RandomNumberGenerator | None = None,
    ):
        r"""Constructor of :class:`MissionSpace` space.

        Args:
            mission_func (lambda _placeholders(str): _mission(str)): Function that generates a mission string from random placeholders.
            ordered_placeholders (Optional["list[list[str]]"]): List of lists of placeholders ordered in placing order in the mission function mission_func.
            seed: seed: The seed for sampling from the space.
        """
        # Check that the ordered placeholders and mission function are well defined.
        if ordered_placeholders is not None:
            assert (
                len(ordered_placeholders) == mission_func.__code__.co_argcount
            ), f"The number of placeholders {len(ordered_placeholders)} is different from the number of parameters in the mission function {mission_func.__code__.co_argcount}."
            for placeholder_list in ordered_placeholders:
                assert check_if_no_duplicate(
                    placeholder_list
                ), "Make sure that the placeholders don't have any duplicate values."
        else:
            assert (
                mission_func.__code__.co_argcount == 0
            ), f"If the ordered placeholders are {ordered_placeholders}, the mission function shouldn't have any parameters."

        self.ordered_placeholders = ordered_placeholders
        self.mission_func = mission_func

        super().__init__(dtype=str, seed=seed)

        # Check that mission_func returns a string
        sampled_mission = self.sample()
        assert isinstance(
            sampled_mission, str
        ), f"mission_func must return type str not {type(sampled_mission)}"

    def sample(self) -> str:
        """Sample a random mission string."""
        if self.ordered_placeholders is not None:
            placeholders = []
            for rand_var_list in self.ordered_placeholders:
                idx = self.np_random.integers(0, len(rand_var_list))

                placeholders.append(rand_var_list[idx])

            return self.mission_func(*placeholders)
        else:
            return self.mission_func()

    def contains(self, x: Any) -> bool:
        """Return boolean specifying if x is a valid member of this space."""
        # Store a list of all the placeholders from self.ordered_placeholders that appear in x
        if self.ordered_placeholders is not None:
            check_placeholder_list = []
            for placeholder_list in self.ordered_placeholders:
                for placeholder in placeholder_list:
                    if placeholder in x:
                        check_placeholder_list.append(placeholder)

            # Remove duplicates from the list
            check_placeholder_list = list(set(check_placeholder_list))

            start_id_placeholder = []
            end_id_placeholder = []
            # Get the starting and ending id of the identified placeholders with possible duplicates
            new_check_placeholder_list = []
            for placeholder in check_placeholder_list:
                new_start_id_placeholder = [
                    i for i in range(len(x)) if x.startswith(placeholder, i)
                ]
                new_check_placeholder_list += [placeholder] * len(
                    new_start_id_placeholder
                )
                end_id_placeholder += [
                    start_id + len(placeholder) - 1
                    for start_id in new_start_id_placeholder
                ]
                start_id_placeholder += new_start_id_placeholder

            # Order by starting id the placeholders
            ordered_placeholder_list = sorted(
                zip(
                    start_id_placeholder, end_id_placeholder, new_check_placeholder_list
                )
            )

            # Check for repeated placeholders contained in each other
            remove_placeholder_id = []
            for i, placeholder_1 in enumerate(ordered_placeholder_list):
                starting_id = i + 1
                for j, placeholder_2 in enumerate(
                    ordered_placeholder_list[starting_id:]
                ):
                    # Check if place holder ids overlap and keep the longest
                    if max(placeholder_1[0], placeholder_2[0]) < min(
                        placeholder_1[1], placeholder_2[1]
                    ):
                        remove_placeholder = min(
                            placeholder_1[2], placeholder_2[2], key=len
                        )
                        if remove_placeholder == placeholder_1[2]:
                            remove_placeholder_id.append(i)
                        else:
                            remove_placeholder_id.append(i + j + 1)
            for id in remove_placeholder_id:
                del ordered_placeholder_list[id]

            final_placeholders = [
                placeholder[2] for placeholder in ordered_placeholder_list
            ]

            # Check that the identified final placeholders are in the same order as the original placeholders.
            for orered_placeholder, final_placeholder in zip(
                self.ordered_placeholders, final_placeholders
            ):
                if final_placeholder in orered_placeholder:
                    continue
                else:
                    return False
            try:
                mission_string_with_placeholders = self.mission_func(
                    *final_placeholders
                )
            except Exception as e:
                print(
                    f"{x} is not contained in MissionSpace due to the following exception: {e}"
                )
                return False

            return bool(mission_string_with_placeholders == x)

        else:
            return bool(self.mission_func() == x)

    def __repr__(self) -> str:
        """Gives a string representation of this space."""
        return f"MissionSpace({self.mission_func}, {self.ordered_placeholders})"

    def __eq__(self, other) -> bool:
        """Check whether ``other`` is equivalent to this instance."""
        if isinstance(other, MissionSpace):

            # Check that place holder lists are the same
            if self.ordered_placeholders is not None:
                # Check length
                if (
                    len(self.ordered_placeholders) == len(other.ordered_placeholders)
                ) and (
                    all(
                        set(i) == set(j)
                        for i, j in zip(
                            self.ordered_placeholders, other.ordered_placeholders
                        )
                    )
                ):
                    # Check mission string is the same with dummy space placeholders
                    test_placeholders = [""] * len(self.ordered_placeholders)
                    mission = self.mission_func(*test_placeholders)
                    other_mission = other.mission_func(*test_placeholders)
                    return mission == other_mission
            else:

                # Check that other is also None
                if other.ordered_placeholders is None:

                    # Check mission string is the same
                    mission = self.mission_func()
                    other_mission = other.mission_func()
                    return mission == other_mission

        # If none of the statements above return then False
        return False







###################################################################################
###################################################################################


#class BabyAIMissionSpace(MissionSpace):
class GymBabyAIMissionSpace(MissionSpace):
    """
    Class that mimics the behavior required by minigrid.minigrid_env.MissionSpace,
    but does not change how missions are generated for BabyAI. It silences
    the gymnasium.utils.passive_env_checker given that it considers all strings to be
    plausible samples.
    """

    def __init__(self):
        super().__init__(mission_func=self._gen_mission)

    @staticmethod
    def _gen_mission():
        return "go"

    def contains(self, x: str):
        return True




###################################################################################

class GymRGBImgPartialObsWrapper(gym.ObservationWrapper):
    def __init__(self, env, tile_size=8):
        super().__init__(env)
        # Rendering attributes for observations
        self.tile_size = tile_size
        obs_shape = env.observation_space.spaces["image"].shape
        new_image_space = gym.spaces.Box(
            low=0,
            high=255,
            shape=(obs_shape[0] * tile_size, obs_shape[1] * tile_size, 3),
            dtype="uint8",
        )
        previous_obs_space = copy.deepcopy(self.observation_space.spaces)
        previous_obs_space['symbolic_image'] = previous_obs_space['image']
        self.observation_space = gym.spaces.Dict(
            {**previous_obs_space, "image": new_image_space}
        )
    
    def observation(self, obs):
        rgb_img_partial = self.get_frame(tile_size=self.tile_size, agent_pov=True)
        if isinstance(obs, tuple):
            assert len(obs) == 2
            # reset:
            t_obs = obs
            obs = t_obs[0]
            infos = t_obs[1]
            assert isinstance(obs, dict)
            obs['symbolic_image'] = obs['image']
            obs["image"] = rgb_img_partial
            return obs, infos
        elif isinstance(obs, dict):
            assert isinstance(obs, dict)
            obs['symbolic_image'] = obs['image']
            obs["image"] = rgb_img_partial
            return obs
        else:
            raise NotImplementedError


###################################################################################
>>>>>>> 4eea93d0

class Gymnasium2GymWrapper(gym.Wrapper):
    def __init__(self, env):
        gym.Wrapper.__init__(self, env)

        if 'dict' in type(self.env.observation_space).__name__.lower():
            obs_space = {}
            for key, space in self.env.observation_space.spaces.items():
                if 'box' in type(space).__name__.lower():
                    obs_space[key] = gym.spaces.Box(
                        low=space.low,
                        high=space.high,
                        shape=space.shape,
                        dtype=space.dtype,
                    )
                elif 'text' in type(space).__name__.lower():
                    obs_space[key] = gym.spaces.Text(
                        max_length=space.max_length,
                        charset=frozenset(space.characters),
                    )
                elif 'discrete' in type(space).__name__.lower():
                    obs_space[key] = gym.spaces.Discrete(n=space.n)
                elif 'babyaimission' in type(space).__name__.lower():
                    #obs_space[key] = copy.deepcopy(space)
                    obs_space[key] = GymBabyAIMissionSpace()
                else:
                    raise NotImplementedError
            self.observation_space = gym.spaces.Dict(**obs_space)

    def step(self, action):
        step_output = self.env.step(action)
        if len(step_output) == 4:
            next_observations, reward, done, next_infos = step_output
        else:
            next_observations, reward, done, truncated, next_infos = step_output
        return next_observations, reward, done, next_infos

def baseline_ther_wrapper(
    env, 
    size=None, 
    skip=0, 
    stack=4, 
    single_life_episode=False, 
    nbr_max_random_steps=0, 
    clip_reward=False,
    max_sentence_length=32,
    vocabulary=None,
    vocab_size=64,
    time_limit=40,
    previous_reward_action=False,
    observation_key=None,
    concatenate_keys_with_obs=[],
    add_rgb_wrapper=False,
    full_obs=False,
    single_pick_episode=False,
    observe_achieved_goal=False,
    babyai_mission=False,
    ):
    
    env = Gymnasium2GymWrapper(env=env)
    env = TimeLimit(env, max_episode_steps=time_limit)

    if add_rgb_wrapper:
        if full_obs:
            env = RGBImgObsWrapper(env)
        else:
            env = GymRGBImgPartialObsWrapper(env=env)
    if nbr_max_random_steps > 0:
        env = NoopResetEnv(env, noop_max=nbr_max_random_steps)
    
    if skip > 0:
        env = MaxAndSkipEnv(env, skip=skip)
    
    #if size is not None and 'None' not in size:
    #    env = FrameResizeWrapper(env, size=size) 
    if size is not None \
    and (isinstance(size, int) or isinstance(size, list)):
        env = FrameResizeWrapper(env, size=size) 
     
    if single_life_episode:
        env = EpisodicLifeEnv(env)
    if single_pick_episode:
        env = EpisodicPickEnv(
            env,
            pick_idx=env.actions.pickup,
        )

    if stack > 1 or len(concatenate_keys_with_obs):
        env = DictFrameStack(
            env, 
            stack=stack, 
            key_dim_list=[
                # numpy image dim : (h, w, ch)
                {'key':'image', 'dim':-1},
            ],
            concatenate_keys_with_obs=concatenate_keys_with_obs,
        )
    
    if clip_reward:
        env = ClipRewardEnv(env)
    
    observation_keys_mapping={'mission':'desired_goal'}
    if observe_achieved_goal:
        env = BehaviourDescriptionWrapper(env=env, max_sentence_length=max_sentence_length)
        observation_keys_mapping['behaviour_description'] = 'achieved_goal'

    env = TextualGoal2IdxWrapper(
        env=env,
        max_sentence_length=max_sentence_length,
        vocabulary=vocabulary,
        vocab_size=vocab_size,
        observation_keys_mapping=observation_keys_mapping,
    )

    #env = DictObservationSpaceReMapping(env=env, remapping={'image':'observation'})
    if observation_key is not None:
        env = DictObservationSelectionWrapper(env=env, selected_key=observation_key)

    if previous_reward_action:
        env = PreviousRewardActionInfoMultiAgentWrapper(env=env)
    
    if babyai_mission:
        env = BabyAIMissionWrapper(env=env)
    
    
    return env

class DiscreteActionWrapper(gym.ActionWrapper):
    '''
    Given an actions set
    Convert continuous action to nearest discrete action
    '''
    def __init__(self, env, action_set, key_name=None):
        super().__init__(env)
        self.action_set = action_set
        self.key_name = key_name
        self.action_space = gym.spaces.Discrete(len(action_set))
        
    def action(self,action):
        if self.key_name == None:
            return self.action_set[action]
        else:
            return {self.key_name: self.action_set[action]}

class MineRLObservationSplitFrameSkipWrapper(gym.Wrapper):
    """
    Split state dictionary into pov and inventory
    Repeat action for n steps
    """
    def __init__(self,env,skip=4):
        gym.Wrapper.__init__(self,env)
        self.observation_space = gym.spaces.Box(low=0.0, high=255.0, shape=(64,64,3), dtype=np.float32)
        self.skip = skip
    
    def reset(self,**args):
        obs = self.env.reset()
        return obs['pov']
    
    def step(self,action):
        total_reward = 0.0
        for _ in range(self.skip):
            obs, reward, done, info = self.env.step(action)
            total_reward += reward
            if done:break
        info['inventory'] = obs['vector']
        return obs['pov'],total_reward,done,info

class MineRLObservationSplitWrapper(gym.Wrapper):
    """
    Split state dictionary into pov and inventory
    """
    def __init__(self, env, trajectory_wrapping=False):
        gym.Wrapper.__init__(self, env)
        self.trajectory_wrapping = trajectory_wrapping
        self.observation_space = gym.spaces.Box(low=0.0, high=255.0, shape=(64,64,3), dtype=np.float32)
        
    def reset(self,**args):
        obs = self.env.reset()
        return obs['pov']
    
    def step(self,action):
        obs, reward, done, info = self.env.step(action)
        if not(self.trajectory_wrapping):
            info['inventory'] = np.expand_dims(obs['vector'], axis=0)
        return obs['pov'], reward, done, info

def minerl2020_wrap_env(env,
                        action_set,
                        skip=None,
                        stack=None,
                        grayscale: bool = False,
                        previous_reward_action=True,
                        trajectory_wrapping=False,
                        competition_testing: bool = False):
    '''
    Add all wrappers need for minerl 2020
    '''
    if isinstance(env,gym.wrappers.TimeLimit):
        env = env.env
        max_episode_steps = env.spec.max_episode_steps
        if not(competition_testing):
            max_episode_steps = 5000
        env = ContinuingTimeLimit(env,max_episode_steps=max_episode_steps)
    
    # {POV, vector}, continuous action
    env = MineRLObservationSplitWrapper(env=env, trajectory_wrapping=trajectory_wrapping)
    
    if grayscale:
        env = gym.wrappers.GrayScaleObservation(env,keep_dim=True)
    # state=POV, continuous action, 
    # infos={inventory (if traj_wrap: , previous_action(d), current_action(d))}
    env = DiscreteActionWrapper(env, action_set, 'vector')
    # state=POV, input action is discrete, propagated action is continuous, 
    # infos={inventory (if traj_wrap: , previous_action(d), current_action(d))}
    
    if skip is not None or stack is not None:
        env = FrameSkipStack(
            env=env, 
            skip=skip, 
            stack=stack,
            trajectory_wrapping=trajectory_wrapping
        )
        # state=POV, input action is discrete, propagated action is continuous, 
        # infos={inventory (if traj_wrap: , previous_action(d), current_action(d))}
    
    # Clip reward to (-1,0,+1)
    env = ClipRewardEnv(env)
    
    # The agent deals with discrete actions so we want this wrapper to be the last one:
    if previous_reward_action:
        env = PreviousRewardActionInfoWrapper(
            env=env,
            trajectory_wrapping=trajectory_wrapping
        )
        # state=POV, 
        # input action is discrete, propagated action is continuous, 
        # infos={inventory, previous_reward, previous_action(ohe) (if traj_wrap: current_action(d))}
    
    return env<|MERGE_RESOLUTION|>--- conflicted
+++ resolved
@@ -2870,12 +2870,10 @@
             else:
                 raise NotImplementedError
 
-<<<<<<< HEAD
 try:
     import gymnasium
 except Exception as e:
     print(f"Gymnasium could not be imported : {e}")
-=======
 
 ###################################################################################
 
@@ -3156,7 +3154,6 @@
 
 
 ###################################################################################
->>>>>>> 4eea93d0
 
 class Gymnasium2GymWrapper(gym.Wrapper):
     def __init__(self, env):
