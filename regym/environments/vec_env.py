from typing import List, Dict, Any, Tuple, Union
import gym
import numpy as np 
import copy
import time 
from .utils import EnvironmentCreator
from ..util.wrappers import PeriodicVideoRecorderWrapper

class VecEnv():
    def __init__(self, 
                 env_creator, 
                 nbr_parallel_env, 
                 single_agent=True, 
                 worker_id=None, 
                 seed=0, 
                 gathering=True,
                 static=False,
                 video_recording_episode_period=None,
                 video_recording_dirpath='./tmp/regym/video_recording/',
                 video_recording_render_mode='rgb_array',
                 initial_env=None):
        
        self.video_recording_episode_period = video_recording_episode_period
        self.video_recording_dirpath = video_recording_dirpath
        self.video_recording_render_mode = video_recording_render_mode

        self.gathering = gathering
        self.static = static
        self.seed = seed
        self.env_creator = env_creator
        self.nbr_parallel_env = nbr_parallel_env
        self.single_agent = single_agent

        self.initial_env = initial_env
        
        self.env_queues = [None]*self.nbr_parallel_env
        self.env_configs = [None]*self.nbr_parallel_env
        self.env_processes = [None]*self.nbr_parallel_env
        if worker_id is None:
            self.worker_ids = [None]*self.nbr_parallel_env
        elif isinstance(worker_id, int):
            self.worker_ids = [worker_id]*self.nbr_parallel_env
        elif isinstance(worker_id, list):
            self.worker_ids = worker_id
        else:
            raise NotImplementedError

        self.dones = [False]*self.nbr_parallel_env

    @property
    def observation_space(self):
        if self.env_processes[0] is None:
            self.launch_env_process(idx=0)
        return self.env_processes[0].observation_space

    @property
    def action_space(self):
        if self.env_processes[0] is None:
            self.launch_env_process(idx=0)
        return self.env_processes[0].action_space
    @property
    def unwrapped(self):
        return self
    @property
    def unwrapped_env(self):
        if self.env_processes[0] is None:
            self.launch_env_process(idx=0)
        return self.env_processes[0]

    def seeding(self, seed):
        self.seed = seed 

    def get_nbr_envs(self):
        return self.nbr_parallel_env

    def set_nbr_envs(self, nbr_parallel_env):
        if self.nbr_parallel_env != nbr_parallel_env:
            self.nbr_parallel_env = nbr_parallel_env
            self.close()

    def launch_env_processes(self):
        env_indices = range(self.nbr_parallel_env)
        self.worker_ids = [ idx+1 for idx in range(self.nbr_parallel_env)]
        for idx in env_indices:
            self.check_update_reset_env_process(
                idx, 
                env_configs=None, 
                reset=True,
            )
 
    def launch_env_process(self, idx, worker_id_offset=0):
        self.env_queues[idx] = {'in':list(), 'out':list()}
        wid = self.worker_ids[idx]
        if wid is not None: wid += worker_id_offset
        seed = self.seed
        if not self.static:
            seed += idx+1
        """
        if idx==0 and self.initial_env is not None:
            self.env_processes[idx] = self.initial_env
            self.initial_env = None
        else:
            self.env_processes[idx] = self.env_creator(worker_id=wid, seed=seed)
        """
        if idx==0 and self.initial_env is not None:
            self.initial_env = None
        self.env_processes[idx] = self.env_creator(worker_id=wid, seed=seed)
        
        if idx==0 and self.video_recording_episode_period is not None:
            self.env_processes[idx] = PeriodicVideoRecorderWrapper(
                env=self.env_processes[idx], 
                base_dirpath=self.video_recording_dirpath,
                video_recording_episode_period=self.video_recording_episode_period,
                render_mode=self.video_recording_render_mode,
            )

    def sample(self):
        sampled_actions = np.concatenate([env_proc.action_space.sample().reshape(self.nbr_parallel_env,-1) for env_proc in self.env_processes], axis=0)
        return sampled_actions

    def clean(self, idx):
        self.env_processes[idx].close()

    def check_update_reset_env_process(
        self, 
<<<<<<< HEAD
        idx, 
        env_configs=None, 
        reset=False,
        return_values=False,
    ):
=======
        idx:int, 
        env_configs:Dict[str,Any]=None, 
        reset:bool=False,
    ):
        """
        If :param reset: is True, then a seed is fetched from the env_config
        related to the :param idx:-th env.
        If no seed is found then it is initialised to :param idx:.
        This value matters for the following:
        As it is then updated at each call of this method by increasing 
        it of the number of parallel_env, it ensures that the seeds will
        never overlap from one env to another.
        
        #WARNING: the seed update is propagated up to the original dict,
        that was given as an argument to this module.

        """
>>>>>>> 69402c74
        p = self.env_processes[idx]
        if p is None:
            self.launch_env_process(idx)
            print('Launching environment {}...'.format(idx))
        
        if reset:
            if env_configs is not None: 
                if isinstance(env_configs, list):
                    assert len(env_configs) == self.nbr_parallel_env
                    self.env_configs[idx] = env_configs[idx]
                elif isinstance(env_configs, dict):
                    self.env_configs[idx] = env_configs
                else:
                    raise NotImplementedError
            ### SEED UPDATE ###
            ## DEPRC : WARNING: env_configs may be set by MARLEnvironmentModule...
            ## NOW: MARLEnvironmentModule removes any seed entry from env_config dict.
            self.env_configs[idx]['seed'] = self.env_configs[idx].get('seed', self.seed)
            if not self.static:
                # Initial Offset:
                if self.env_configs[idx]['seed'] == self.seed:
                    self.env_configs[idx]['seed'] += idx
                # Repeated/Dynamic Offset:
                self.env_configs[idx]['seed'] += self.nbr_parallel_env
            #print(f"\nEnv {idx} : seed = {self.env_configs[idx]['seed']}\n")
            ###################
            env_config = copy.deepcopy(self.env_configs[idx]) 
            if env_config is not None and 'worker_id' in env_config: 
                env_config.pop('worker_id')
            if env_config is None:
                out = self.env_processes[idx].reset()
            else:
                out = self.env_processes[idx].reset(**env_config)
            
            if return_values:
                return out

            self.env_queues[idx]['out'] = out

    def get_from_queue(self, idx, exhaust_first_when_failure=False):
        out = self.env_queues[idx]['out']
        return out

    def put_action_in_queue(self, action, idx):
        if self.single_agent:
            if isinstance(action, list):
                action = action[0]
                if isinstance(action, np.ndarray) and action.shape[0]==1:
                    action = action.item()
        obs, reward, done, info = self.env_processes[idx].step(action)
        self.env_queues[idx]['out'] = [
            None,
            None,
            obs,
            reward,
            done,
            info,
        ]

        if done:
            robs, rinfo = self.check_update_reset_env_process(
                idx=idx, 
                env_configs=None, 
                reset=True,
                return_values=True,
            )
                
            self.env_queues[idx][0] = robs
            self.env_queues[idx][1] = rinfo

    def render(self, render_mode="rgb_array", env_indices=None) :
        if env_indices is None: env_indices = range(self.nbr_parallel_env)
        
        observations = []
        for idx in env_indices:
            obs = self.env_processes[idx].render(render_mode)
            observations.append(obs)

        return observations
    
    def format_obs(self, observations):
        if isinstance(observations[0], list):
            per_env_obs = [ 
                np.concatenate([ 
                    #np.array(obs[idx_agent]).reshape(1,-1) 
                    np.expand_dims(obs[idx_agent], axis=0) if obs[idx_agent].shape[0]!=1 else obs[idx_agent] 
                    for obs in observations
                    ], 
                    axis=0
                ) 
                for idx_agent in range(len(observations[0])) 
            ]
        else:
            per_env_obs = [] 
            per_env_obs.append(
                np.concatenate([ 
                    np.expand_dims(obs, axis=0) if obs.shape[0]!=1 else obs 
                    for obs in observations
                    ], 
                    axis=0
                ) 
            ) 
            
        return per_env_obs
    
    def format_infos(self, infos):
        if isinstance(infos[0], dict):
            # i.e. there is only one agent:
            per_env_infos = [ 
                [ 
                    info
                    for info in infos
                ]
                for idx_agent in range(1) 
            ]
        else:
            per_env_infos = [ 
                [ 
                    info[idx_agent] 
                    for info in infos
                ]
                for idx_agent in range(len(infos[0])) 
            ]

        return per_env_infos

    def format(
        self, 
        observations, 
        infos, 
        rewards=None,
        reset_observations=None,
        reset_infos=None,
    ):
        # TODO: deprecate single agent bool and use common formatting:
        if False: #self.single_agent:
            per_env_obs = np.concatenate( [ np.expand_dims(np.array(obs), axis=0) for obs in observations], axis=0)
            if rewards is not None:
                per_env_reward = np.concatenate( [ np.array(r).reshape(-1) for r in rewards], axis=0)
            else:
                per_env_reward = None
            per_env_infos = infos
        else:
            # agent/player x actor/env x ...
            per_env_obs = self.format_obs(observations)
            if reset_observations is not None:
                per_env_reset_obs = self.format_obs(reset_observations)
            else:
                per_env_reset_obs = copy.deepcopy(per_env_obs)

            if rewards is not None:
                if isinstance(rewards[0], list):
                    per_env_reward = [ 
                        np.concatenate([ 
                            np.array(r[idx_agent]).reshape((-1)) 
                            for r in rewards
                            ], 
                            axis=0
                        ) 
                        for idx_agent in range(len(rewards[0])) 
                    ]
                else:
                    per_env_reward = []
                    per_env_reward.append(
                        np.concatenate([ 
                            np.array(r).reshape((-1)) 
                            for r in rewards
                            ], 
                            axis=0
                        )
                    )
            else:
                per_env_reward = None

            per_env_infos = self.format_infos(infos)
            if reset_infos is not None:
                per_env_reset_infos = self.format_infos(reset_infos)
            else:
                per_env_reset_infos = copy.deepcopy(per_env_infos)

        if rewards is None:
            return per_env_obs, per_env_infos, per_env_reward

        return per_env_reset_obs, per_env_obs, per_env_reset_infos, per_env_infos, per_env_reward

    def reset(
        self, 
        env_configs:List[Dict[str,Any]]=None, 
        env_indices:List[int]=None,
    ):
        if env_indices is None: 
            env_indices = range(self.nbr_parallel_env)
        
        if env_configs is not None:
            if isinstance(env_configs, list): 
                self.worker_ids = [ 
                    env_config.pop('worker_id', None) 
                    for env_config in env_configs
                ]
            elif isinstance(env_configs, dict):
                self.worker_ids = [None]*self.nbr_parallel_env
                self.worker_ids[0] = env_configs.pop('worker_id', None)
            else:
                raise NotImplementedError
        # Reset environments: 
        for idx in env_indices:
            self.check_update_reset_env_process(
                idx, 
                env_configs=env_configs, 
                reset=True,
            )

        observations = []
        infos = []
        #for idx in env_indices:
        for idx in range(self.nbr_parallel_env):
            data = self.get_from_queue(idx) 
            if isinstance(data, tuple):
                if len(data) == 2:
                    obs, info = data
                elif len(data) == 4:
                    # not an environment that have just been resetted:
                    # obs, reward, done, info:
                    obs, reward, done, info = data
                else:
                    raise NotImplementedError
            else:
                obs, info = data, None 
            
            observations.append(obs)
            infos.append(info)

        per_env_obs, \
        per_env_infos, _ = self.format(
            observations=observations, 
            infos=infos,
            rewards=None,
        )
        
        for idx in env_indices:
            self.dones[idx] = False
        self.init_reward = []

        output_dict = {
            "observations":per_env_obs, 
            "info":per_env_infos
        }
        
        return copy.deepcopy(output_dict)

    def step(self, action_vector, only_progress_non_terminated=True, online_reset=False):
        """
        :param online_reset:    boolean that specifies whether to reset terminated environment 
                                on the fly in this function (after ignoring the currently 
                                provided action), or not.
        """
        reset_observations = {}
        observations = []
        rewards = []
        reset_infos = {}
        infos = []
        dones = []
        
        batch_env_index = -1
        for env_index in range(len(self.env_queues) ):
            if not(self.gathering) \
            and self.dones[env_index] \
            and not(only_progress_non_terminated):
                continue
            elif self.gathering \
            and self.dones[env_index] \
            and only_progress_non_terminated:
                batch_env_index += 1
                self.check_update_reset_env_process(
                    env_index, 
                    env_configs=None, 
                    reset=True,
                )
                """
                New obs,info should be waiting in the queue.
                """
                continue
            batch_env_index += 1
            
            #TODO: single agent is deprecated:
            if False: #self.single_agent:
                pa_a = action_vector[batch_env_index]
            else:
                pa_a = [ action_vector[idx_agent][batch_env_index] for idx_agent in range( len(action_vector) ) ]
            
            if only_progress_non_terminated and self.dones[env_index]:  continue 

            self.put_action_in_queue(action=pa_a, idx=env_index)

        for env_index in range(len(self.env_queues) ):
            if not(online_reset) \
            and not(self.gathering) \
            and self.dones[env_index] \
            and not(only_progress_non_terminated):
                infos.append(None)
                continue
            
            experience = self.get_from_queue(
                idx=env_index, 
                exhaust_first_when_failure=True
            )
            if online_reset \
            and self.dones[env_index]:
                data = experience
                if isinstance(data, tuple):
                    obs, info = experience
                else:
                    obs, info = data, None
                r = self.init_reward[env_index]
                done = False
            else:
                robs, rinfo, obs, r, done, info = experience
                if robs is None:
                    robs = copy.deepcopy(obs)
                    rinfo = copy.deepcopy(info)

            if len(self.init_reward)<len(self.env_queues):
                # Zero-out this initial reward:
                init_r = copy.deepcopy(r)
                if isinstance(init_r, list):
                    for ridx in range(len(init_r)):
                        init_r[ridx] = 0*init_r[ridx]  
                self.init_reward.append(init_r)
            
            if robs is not None:
                reset_observations[env_index] = robs
                reset_infos[env_index] = rinfo

            observations.append( obs )
            rewards.append( r )

            if only_progress_non_terminated and self.dones[env_index]:
                rewards[-1] = self.init_reward[env_index]

            self.dones[env_index] = not(online_reset) and done #done 
            dones.append(done)
            infos.append(info)
        
        
        if len(reset_observations):
            reset_observations = [
                reset_observations[env_idx] if env_idx in reset_observations else obs
                for env_idx, obs in enumerate(observations)
            ]
            reset_infos = [
                reset_infos[env_idx] if env_idx in reset_infos else infos
                for env_idx, infos in enumerate(infos)
            ]
        else:
            reset_observations = None
            reset_infos = None

        per_env_reset_obs, per_env_obs, \
        per_env_reset_infos, per_env_infos, \
        per_env_reward = self.format(
            observations=observations, 
            infos=infos, 
            rewards=rewards,
            reset_observations=reset_observations, 
            reset_infos=reset_infos, 
        )
       
        output_dict = {
            "reset_observations":per_env_reset_obs, 
            "succ_observations":per_env_obs, 
            "reward":per_env_reward, 
            "done":dones, 
            "reset_info":per_env_reset_infos,
            "succ_info":per_env_infos,
        }

        return copy.deepcopy(output_dict)

    def close(self) :
        if self.env_processes is not None:
            for env_index in range(len(self.env_processes)):
                if self.env_processes[env_index] is None: continue
                try:
                    self.env_processes[env_index].close()
                except Exception as e:
                    print(f"VEC_ENV:CLOSING: {e}")
        self.env_queues = [None]*self.nbr_parallel_env
        self.env_configs = [None]*self.nbr_parallel_env
        self.env_processes = [None]*self.nbr_parallel_env
        self.worker_ids = [None]*self.nbr_parallel_env
        
        self.dones = [False]*self.nbr_parallel_env<|MERGE_RESOLUTION|>--- conflicted
+++ resolved
@@ -123,16 +123,10 @@
 
     def check_update_reset_env_process(
         self, 
-<<<<<<< HEAD
-        idx, 
-        env_configs=None, 
-        reset=False,
-        return_values=False,
-    ):
-=======
         idx:int, 
         env_configs:Dict[str,Any]=None, 
         reset:bool=False,
+        return_values=False,
     ):
         """
         If :param reset: is True, then a seed is fetched from the env_config
@@ -147,7 +141,6 @@
         that was given as an argument to this module.
 
         """
->>>>>>> 69402c74
         p = self.env_processes[idx]
         if p is None:
             self.launch_env_process(idx)
