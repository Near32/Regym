--- conflicted
+++ resolved
@@ -1,14 +1,6 @@
-<<<<<<< HEAD
-from collections import namedtuple
-Task = namedtuple('Task', 'name env test_env state_space_size action_space_size observation_shape observation_type action_dim action_type hash_function')
-=======
 from enum import Enum
 from typing import Callable, Any
 import gym
-
-from regym.rl_loops.singleagent_loops import rl_loop
-from regym.rl_loops.multiagent_loops import sequential_action_rl_loop
-from regym.rl_loops.multiagent_loops import simultaneous_action_rl_loop
 
 
 class EnvType(Enum):
@@ -54,9 +46,10 @@
     def __init__(self, name: str,
                  env: gym.Env,
                  env_type: EnvType,
+                 test_env: gym.Env,
                  state_space_size: int,
                  action_space_size: int,
-                 observation_dim: int,
+                 observation_shape: int,
                  observation_type: str,
                  action_dim: int,
                  action_type: str,
@@ -67,9 +60,10 @@
         self.name = name
         self.env = env
         self.env_type = env_type
+        self.test_env = test_env
         self.state_space_size = state_space_size
         self.action_space_size = action_space_size
-        self.observation_dim = observation_dim
+        self.observation_shape = observation_shape
         self.observation_type = observation_type
         self.action_dim = action_dim
         self.action_type = action_type
@@ -80,15 +74,27 @@
 
     def run_episode(self, agent_vector, training):
         '''
-        TODO
+        TODO Document
         '''
         self.total_episodes_run += 1
         if self.env_type == EnvType.SINGLE_AGENT:
-            return rl_loop.run_episode(self.env, agent_vector, training)
+            from regym.rl_loops.singleagent_loops import rl_loop
+            if training:
+                return rl_loop.run_episode_parallel(self.env, agent_vector, True)
+            else:
+                return rl_loop.run_episode_parallel(self.test_env, agent_vector, False)
         if self.env_type == EnvType.MULTIAGENT_SIMULTANEOUS_ACTION:
-            return simultaneous_action_rl_loop.run_episode(self.env, agent_vector, training)
+            from regym.rl_loops.multiagent_loops import simultaneous_action_rl_loop
+            if training:
+                return simultaneous_action_rl_loop.run_episode_parallel(self.env, agent_vector, True)
+            else:
+                return simultaneous_action_rl_loop.run_episode_parallel(self.test_env, agent_vector, False)
         if self.env_type == EnvType.MULTIAGENT_SEQUENTIAL_ACTION:
-            return sequential_action_rl_loop.run_episode(self.env, agent_vector, training)
+            from regym.rl_loops.multiagent_loops import sequential_action_rl_loop
+            if training:
+                return sequential_action_rl_loop.run_episode(self.env, agent_vector, True)
+            else:
+                return sequential_action_rl_loop.run_episode(self.test_env, agent_vector, False)
 
     def __repr__(self):
         s = \
@@ -96,7 +102,8 @@
 Task: {self.name}
 env: {self.env}
 env_type: {self.env_type}
-observation_dim: {self.observation_dim}
+test_env: {self.test_env}
+observation_shape: {self.observation_shape}
 observation_type: {self.observation_type}
 state_space_size: {self.state_space_size}
 action_space_size: {self.action_space_size}
@@ -104,5 +111,4 @@
 action_type: {self.action_type}
 hash_function: {self.hash_function}
 '''
-        return s
->>>>>>> 876de453
+        return s