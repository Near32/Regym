--- conflicted
+++ resolved
@@ -4,18 +4,13 @@
 from .unity_parser import parse_unity_environment
 from .parallel_env import ParallelEnv
 from .vec_env import VecEnv
-#from .parallel_vec_env import ParallelVecEnv
 from .utils import EnvironmentCreator
-from .task import Task
+from .task import Task, EnvType
 
-from regym.environments.task import Task, EnvType
 
-<<<<<<< HEAD
-def parse_environment(env_name, nbr_parallel_env=1, wrapping_fn=None, test_wrapping_fn=None):
-=======
-
-def generate_task(env_name: str, env_type: EnvType = EnvType.SINGLE_AGENT) -> Task:
->>>>>>> 876de453
+def generate_task(env_name: str, env_type: EnvType = EnvType.SINGLE_AGENT, 
+                  nbr_parallel_env: int = 1, wrapping_fn: object = None, 
+                  test_wrapping_fn: object = None, gathering: bool = False) -> Task:
     '''
     Returns a regym.environments.Task by creating an environment derived from :param: env_name
     and extracting relevant information used to build regym.rl_algorithms.agents from the Task.
@@ -25,17 +20,14 @@
     
     Note: :param wrapping_fn: is only usable with gym environment, not with Unity environments.
 
-<<<<<<< HEAD
-    :param env_name: String identifier for the environment to be created.
-    :param nbr_parallel_env: number of environment to create and experience in parallel.
-    :param wrapping_fn: Function used to wrap the environment.
-    :param test_wrapping_fn: Function used to wrap the test environment.
-=======
     :param env_name: String identifier for the environment to be created
     :param env_type: Determines whether the parameter is (single/multi)-agent
                      and how are the environment processes these actions
                      (i.e all actions simultaneously, or sequentially)
->>>>>>> 876de453
+    :param nbr_parallel_env: number of environment to create and experience in parallel.
+    :param wrapping_fn: Function used to wrap the environment.
+    :param test_wrapping_fn: Function used to wrap the test environment.
+    :param gathering: Bool specifying whether we are gathering experience or running evaluation episodes.
     :returns: Task created from :param: env_name
     '''
     if env_name is None: raise ValueError('Parameter \'env_name\' was None')
@@ -44,27 +36,20 @@
 
     task = None
     if is_gym_environment and is_unity_environment: raise ValueError(f'{env_name} exists as both a Gym and an Unity environment. Rename Unity environment to remove duplicate problem.')
-<<<<<<< HEAD
     elif is_gym_environment: 
         env = gym.make(env_name)
         if wrapping_fn is not None: env = wrapping_fn(env=env)
-        task=parse_gym_environment(env)
-    elif is_unity_environment: task=parse_unity_environment(env_name)
-    else: raise ValueError('Environment \'{env_name}\' was not recognized as either a Gym nor a Unity environment')
-=======
-    if is_gym_environment: return parse_gym_environment(gym.make(env_name), env_type)
-    if is_unity_environment: return parse_unity_environment(env_name, env_type)
+        task = parse_gym_environment(env, env_type)
+    elif is_unity_environment: task = parse_unity_environment(env_name, env_type)
     else: raise ValueError(f'Environment \'{env_name}\' was not recognized as either a Gym nor a Unity environment')
->>>>>>> 876de453
 
-    task.env.close()
-    
     env_creator = EnvironmentCreator(env_name, is_unity_environment, is_gym_environment, wrapping_fn=wrapping_fn)
     test_env_creator = EnvironmentCreator(env_name, is_unity_environment, is_gym_environment, wrapping_fn=test_wrapping_fn)
 
     task = Task(task.name, 
                 #ParallelEnv(env_creator, nbr_parallel_env), 
-                VecEnv(env_creator, nbr_parallel_env), 
+                VecEnv(env_creator, nbr_parallel_env, gathering=gathering), 
+                env_type,
                 VecEnv(test_env_creator, nbr_parallel_env, gathering=False),
                 task.state_space_size, 
                 task.action_space_size, 
@@ -73,9 +58,6 @@
                 task.action_dim, 
                 task.action_type, 
                 task.hash_function)
-
-    #VecEnv(env_creator, nbr_parallel_env)
-    #ParallelVecEnv(env_creator, nbr_parallel_env)
 
     return task
 
