#git clone https://github.com/mila-iqia/babyai
<<<<<<< HEAD
#cd babyai
#git checkout 30a5107
#pip install blosc==1.5.1
#cd ..
#git clone https://github.com/maximecb/gym-minigrid.git
#cd gym-minigrid
#pip install -e .
#cd ../babyai
#pip install -e .
#export BABYAI_STORAGE=`pwd`
pip install minigrid==2.1.0
=======
git clone https://github.com/Near32/babyai
# Installation from a fork of the original repo.
# The fork patches a bug in the BabyAI Bot...
cd babyai
git checkout patch-1
pip install blosc==1.5.1
pip install -e .
export BABYAI_STORAGE=`pwd`
>>>>>>> 03eb56eb
<|MERGE_RESOLUTION|>--- conflicted
+++ resolved
@@ -1,17 +1,4 @@
 #git clone https://github.com/mila-iqia/babyai
-<<<<<<< HEAD
-#cd babyai
-#git checkout 30a5107
-#pip install blosc==1.5.1
-#cd ..
-#git clone https://github.com/maximecb/gym-minigrid.git
-#cd gym-minigrid
-#pip install -e .
-#cd ../babyai
-#pip install -e .
-#export BABYAI_STORAGE=`pwd`
-pip install minigrid==2.1.0
-=======
 git clone https://github.com/Near32/babyai
 # Installation from a fork of the original repo.
 # The fork patches a bug in the BabyAI Bot...
@@ -19,5 +6,4 @@
 git checkout patch-1
 pip install blosc==1.5.1
 pip install -e .
-export BABYAI_STORAGE=`pwd`
->>>>>>> 03eb56eb
+export BABYAI_STORAGE=`pwd`