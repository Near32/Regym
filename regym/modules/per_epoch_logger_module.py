from typing import Dict, List 

import torch
import torch.nn as nn
import torch.optim as optim 

import numpy as np 

from .module import Module

import wandb 


def build_PerEpochLoggerModule(id:str,
                               config:Dict[str,object]=None,
                               input_stream_ids:Dict[str,str]=None) -> Module:
    return PerEpochLoggerModule(id=id,
                                config=config, 
                                input_stream_ids=input_stream_ids)


class PerEpochLoggerModule(Module):
    def __init__(self,
                 id:str,
                 config:Dict[str,object],
                 input_stream_ids:Dict[str,str]=None):

        if input_stream_ids is None:
            input_stream_ids = {
                #"logger":"modules:logger:ref",
                "losses_dict":"losses_dict",
                "logs_dict":"logs_dict",
                "epoch":"signals:epoch",
                "update_count":"signals:update_count",
                "agent_update_count":"signals:agent_update_count",
                "mode":"signals:mode",
                "end_of_dataset":"signals:end_of_dataset",  
                # boolean: whether the current batch/datasample is the last of the current dataset/mode.
                "global_it_datasample":"signals:it_datasample",
                "it_datasample":"signals:it_datasample",
                "end_of_repetition_sequence":"signals:end_of_repetition_sequence",
                # boolean: whether the current sample(observation from the agent of the current batch/datasample) 
                # is the last of the current sequence of repetition.
                "global_it_sample":"signals:global_it_sample",
                "it_sample":"signals:it_sample",
                # step in the sequence of repetitions of the current batch
                "end_of_communication":"signals:end_of_communication",
                # boolean: whether the current communication round is the last of 
                # the current dialog.
                "global_it_step":"signals:global_it_step",
                "it_step":"signals:it_step",
                # step in the communication round.
            }

        assert "epoch" in input_stream_ids.keys(),\
               "PerEpochLoggerModule relies on 'epoch' id.\n\
                Not found in input_stream_ids."
        
        assert "mode" in input_stream_ids.keys(),\
               "PerEpochLoggerModule relies on 'mode' id.\n\
                Not found in input_stream_ids."
        
        assert "losses_dict" in input_stream_ids.keys(),\
               "PerEpochLoggerModule relies on 'losses_dict' id.\n\
                Not found in input_stream_ids."

        assert "logs_dict" in input_stream_ids.keys(),\
               "PerEpochLoggerModule relies on 'logs_dict' id.\n\
                Not found in input_stream_ids."
        
        super(PerEpochLoggerModule, self).__init__(id=id,
                                                 type="PerEpochLoggerModule",
                                                 config=config,
                                                 input_stream_ids=input_stream_ids)
        
        self.storages = {}

        self.epoch = 0
        self.end_of_ = [key for key,value in input_stream_ids.items() if "end_of_" in key]
        
    def compute(self, input_streams_dict:Dict[str,object]) -> Dict[str,object] :
        """
        """
        outputs_stream_dict = {}

        losses_dict = input_streams_dict["losses_dict"]
        logs_dict = input_streams_dict["logs_dict"]
        
        epoch = input_streams_dict["epoch"]
        update_count = input_streams_dict["update_count"]
        agent_update_count = input_streams_dict["agent_update_count"]
        mode = input_streams_dict["mode"]
        global_it_step = input_streams_dict["global_it_step"]
        
        # Store new data:
        for key,value in logs_dict.items():
            if key not in self.storages:
                self.storages[key] = []
            if isinstance(value, torch.Tensor):
                value = value.cpu().detach()
            self.storages[key].append(value)
        
        # Is it the end of the epoch?
        end_of_epoch = all([
            input_streams_dict[key]
            for key in self.end_of_]
        )
        
        # If so, let us average over every value and save it:
        if end_of_epoch or self.epoch != epoch:
            self.epoch = epoch
            for key, valuelist in self.storages.items():
                need_stats = False
                if isinstance(valuelist[0], torch.Tensor):# and len(valuelist[0].shape)>=1:
                    values = torch.cat([vl.cpu().detach().reshape(-1) for vl in valuelist], dim=0).numpy()
                    need_stats = True
                elif isinstance(valuelist[0], float) or isinstance(valuelist[0], int):
                    values = np.asarray(valuelist).reshape(-1)
                    if len(valuelist)>1:
                        need_stats = True
                else:
                    continue

                if need_stats:
                    averaged_value = values.mean()
                    std_value = values.std()
                    outputs_stream_dict[f"logs_dict:PerEpoch/{key}/Mean"] = averaged_value
                    outputs_stream_dict[f"logs_dict:PerEpoch/{key}/Std"] = std_value
                    
                    #wandb.log({f"PerEpoch/{key}/Mean":  averaged_value, "epoch":epoch}, commit=False)
                    #wandb.log({f"PerEpoch/{key}/Std":  std_value, "epoch":epoch}, commit=False)
              
                    #wandb.log({f"PerUpdate/{key}/Mean":  averaged_value, "update_count":update_count}, commit=False)
                    #wandb.log({f"PerUpdate/{key}/Std":  std_value, "update_count":update_count}, commit=False)
                    #wandb.log({f"PerAgentUpdate/{key}/Mean":  averaged_value, "agent_update_count":agent_update_count}, commit=False)
                    #wandb.log({f"PerAgentUpdate/{key}/Std":  std_value, "agent_update_count":agent_update_count}, commit=False)
              
 

<<<<<<< HEAD
              median_value = np.nanpercentile(
                values,
                q=50,
                axis=None,
                method="nearest"
              )
              q1_value = np.nanpercentile(
                values,
                q=25,
                axis=None,
                method="lower"
              )
              q3_value = np.nanpercentile(
                values,
                q=75,
                axis=None,
                method="higher"
              )
              iqr = q3_value-q1_value
=======
                    median_value = np.nanpercentile(
                        values,
                        q=50,
                        axis=None,
                        method="nearest"
                    )
                    q1_value = np.nanpercentile(
                        values,
                        q=25,
                        axis=None,
                        method="lower"
                    )
                    q3_value = np.nanpercentile(
                        values,
                        q=75,
                        axis=None,
                        method="higher"
                    )
                    iqr = q3_value-q1_value
>>>>>>> 10f5baf9
              
                    outputs_stream_dict[f"logs_dict:PerEpoch/{key}/Median"] = median_value
                    outputs_stream_dict[f"logs_dict:PerEpoch/{key}/Q1"] = q1_value
                    outputs_stream_dict[f"logs_dict:PerEpoch/{key}/Q3"] = q3_value
                    outputs_stream_dict[f"logs_dict:PerEpoch/{key}/IQR"] = iqr
                    
                    #wandb.log({f"PerEpoch/{key}/Median":  median_value, "epoch":epoch}, commit=False)
                    #wandb.log({f"PerEpoch/{key}/Q1":  q1_value, "epoch":epoch}, commit=False)
                    #wandb.log({f"PerEpoch/{key}/Q3":  q3_value, "epoch":epoch}, commit=False)
                    #wandb.log({f"PerEpoch/{key}/IQR":  iqr, "epoch":epoch}, commit=False)
                      
                    #wandb.log({f"PerUpdate/{key}/Median":  median_value, "update_count":update_count}, commit=False)
                    #wandb.log({f"PerUpdate/{key}/Q1":  q1_value, "update_count":update_count}, commit=False)
                    #wandb.log({f"PerUpdate/{key}/Q3":  q3_value, "update_count":update_count}, commit=False)
                    #wandb.log({f"PerUpdate/{key}/IQR":  iqr, "update_count":update_count}, commit=False)
                    #wandb.log({f"PerAgentUpdate/{key}/Median":  median_value, "agent_update_count":agent_update_count}, commit=False)
                    #wandb.log({f"PerAgentUpdate/{key}/Q1":  q1_value, "agent_update_count":agent_update_count}, commit=False)
                    #wandb.log({f"PerAgentUpdate/{key}/Q3":  q3_value, "agent_update_count":agent_update_count}, commit=False)
                    #wandb.log({f"PerAgentUpdate/{key}/IQR":  iqr, "agent_update_count":agent_update_count}, commit=False)
                    
                    
                    #logger.add_histogram(f"PerEpoch/{key}", values, epoch)
                else:
                    outputs_stream_dict[f"logs_dict:PerEpoch/{key}"] = valuelist[-1]
                    #wandb.log({f"PerUpdate/{key}":  valuelist[-1], "update_count":update_count}, commit=False)
                    #wandb.log({f"PerAgentUpdate/{key}":  valuelist[-1], "agent_update_count":agent_update_count}, commit=False)
              
                    # Remove the value form the logs_dict if it is present:
                    logs_dict.pop(key, None)

            # Reset epoch storages:
            self.storages = {}

        # Log new (rectified) data:
        for key,value in logs_dict.items():
            if isinstance(value, torch.Tensor): 
                value = value.mean().item()
            #wandb.log({key:  value, "global_it_step":global_it_step}, commit=False)
            outputs_stream_dict[f"logs_dict:{key}"] = value
        
        for key,value in losses_dict.items():
            if isinstance(value, torch.Tensor): 
                value = value.mean().item()
            outputs_stream_dict[f"losses_dict:{key}"] = value
        
        return outputs_stream_dict
        <|MERGE_RESOLUTION|>--- conflicted
+++ resolved
@@ -136,28 +136,6 @@
                     #wandb.log({f"PerAgentUpdate/{key}/Std":  std_value, "agent_update_count":agent_update_count}, commit=False)
               
  
-
-<<<<<<< HEAD
-              median_value = np.nanpercentile(
-                values,
-                q=50,
-                axis=None,
-                method="nearest"
-              )
-              q1_value = np.nanpercentile(
-                values,
-                q=25,
-                axis=None,
-                method="lower"
-              )
-              q3_value = np.nanpercentile(
-                values,
-                q=75,
-                axis=None,
-                method="higher"
-              )
-              iqr = q3_value-q1_value
-=======
                     median_value = np.nanpercentile(
                         values,
                         q=50,
@@ -177,7 +155,6 @@
                         method="higher"
                     )
                     iqr = q3_value-q1_value
->>>>>>> 10f5baf9
               
                     outputs_stream_dict[f"logs_dict:PerEpoch/{key}/Median"] = median_value
                     outputs_stream_dict[f"logs_dict:PerEpoch/{key}/Q1"] = q1_value
