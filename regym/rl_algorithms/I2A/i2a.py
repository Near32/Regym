--- conflicted
+++ resolved
@@ -9,13 +9,13 @@
     '''
     Original paper: https://arxiv.org/abs/1707.06203
 
-    Note: The {base algorithm} used to compute the loss function
+    Note: The {model_training_algorithm} used to compute the loss function
           which will propagate through the :param model_free_network:,
           :param actor_critic_head: and :param rollout_encoder: needs
           to adhere to a specific function signature TODO: describe function signature
     '''
 
-    def __init__(self, training_algorithm, imagination_core, model_free_network,
+    def __init__(self, model_training_algorithm_init_function, imagination_core, model_free_network,
                  rollout_encoder, aggregator, actor_critic_head,
                  rollout_length, imagined_rollouts_per_step,
                  policies_update_horizon, environment_update_horizon,
@@ -50,13 +50,8 @@
         self.environment_model_optimizer = optim.Adam(self.imagination_core.environment_model.parameters(),
                                                       lr=environment_model_learning_rate,
                                                       eps=environment_model_adam_eps)
-<<<<<<< HEAD
-        '''
         self.use_cuda = use_cuda
 
-=======
-        
->>>>>>> 2b096b00
     def take_action(self, state):
         '''
         :param state: preprocessed observation/state as a PyTorch Tensor
