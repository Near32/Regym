--- conflicted
+++ resolved
@@ -181,29 +181,6 @@
         clone.nbr_steps = self.nbr_steps
         return clone
 
-<<<<<<< HEAD
-=======
-        
-def build_DQN_Agent(task, config, agent_name):
-    '''
-    :param task: Environment specific configuration
-    :param config: Dict containing configuration for ppo agent
-    :param agent_name: name of the agent
-    :returns: DeepQNetworkAgent adapted to be trained on :param: task under :param: config
-    '''
-    kwargs = config.copy()
-    kwargs['discount'] = float(kwargs['discount'])
-    kwargs['replay_capacity'] = int(float(kwargs['replay_capacity']))
-    kwargs['min_capacity'] = int(float(kwargs['min_capacity']))
-    
-    # Default preprocess function:
-    kwargs['state_preprocess'] = partial(PreprocessFunction, normalization=False)
-    kwargs['goal_preprocess'] = partial(PreprocessFunction, normalization=False)
-
-    #if 'None' in kwargs['observation_resize_dim']:  kwargs['observation_resize_dim'] = task.observation_shape[0] if isinstance(task.observation_shape, tuple) else task.observation_shape
-    #if 'None' in kwargs['goal_resize_dim']:  kwargs['goal_resize_dim'] = task.goal_shape[0] if isinstance(task.goal_shape, tuple) else task.goal_shape
-    
->>>>>>> 1c4fb42f
 
 def generate_model(task: 'regym.environments.Task', kwargs: Dict) -> nn.Module:
     phi_body = None
