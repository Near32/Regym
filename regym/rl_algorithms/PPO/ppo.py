--- conflicted
+++ resolved
@@ -1,10 +1,5 @@
 from copy import deepcopy
-<<<<<<< HEAD
-from tqdm import tqdm
-=======
-
 import numpy as np
->>>>>>> ba8e9a95
 import torch
 import torch.nn as nn
 import torch.optim as optim
@@ -39,18 +34,6 @@
         if self.kwargs['use_cuda']:
             self.model = self.model.cuda()
 
-<<<<<<< HEAD
-        self.optimizer = optim.Adam(self.model.parameters(), lr=kwargs['learning_rate'], eps=kwargs['adam_eps'])
-
-        self.recurrent = False
-        self.rnn_keys = [ key for key,value in self.kwargs.items() if isinstance(value, str) and 'RNN' in value]
-        if len(self.rnn_keys):
-            self.recurrent = True
-
-        self.storage_capacity = self.kwargs['horizon']
-        if 'nbr_actor' in self.kwargs: self.storage_capacity *= self.kwargs['nbr_actor']
-        self.storage = Storage(self.storage_capacity)
-=======
         if optimizer is None:
             self.optimizer = optim.Adam(self.model.parameters(), lr=kwargs['learning_rate'], eps=kwargs['adam_eps'])
         else: self.optimizer = optimizer
@@ -62,7 +45,6 @@
         if self.recurrent_nn_submodule_names != []: self.recurrent = True
 
         self.storage = Storage(self.kwargs['horizon'])
->>>>>>> ba8e9a95
         if self.recurrent:
             self.storage.add_key('rnn_states')
             self.storage.add_key('next_rnn_states')
@@ -74,18 +56,10 @@
         states, actions, log_probs_old, returns, advantages, rnn_states = self.retrieve_values_from_storage()
 
         if self.recurrent: rnn_states = self.reformat_rnn_states(rnn_states)
-<<<<<<< HEAD
-=======
 
         for _ in range(self.kwargs['optimization_epochs']):
             self.optimize_model(states, actions, log_probs_old, returns, advantages, rnn_states)
->>>>>>> ba8e9a95
 
-        #progress_bar = tqdm(range(self.kwargs['optimization_epochs']) )
-        #for epoch in progress_bar:
-        for epoch in range(self.kwargs['optimization_epochs']):
-            self.optimize_model(states, actions, log_probs_old, returns, advantages, rnn_states)
-            #progress_bar.set_description(f"Training epoch : {epoch}/{self.kwargs['optimization_epochs']}")
         self.storage.reset()
 
     def reformat_rnn_states(self, rnn_states):
@@ -96,13 +70,6 @@
         '''
         reformated_rnn_states = {k: {'hidden': [list()], 'cell': [list()]} for k in rnn_states[0]}
         for rnn_state in rnn_states:
-<<<<<<< HEAD
-            for k, (hstates, cstates) in rnn_state.items():
-                for idx_layer, (h,c) in enumerate(zip(hstates, cstates)):
-                    reformated_rnn_states[k][0][0].append(h)
-                    reformated_rnn_states[k][1][0].append(c)
-        for k, (hstates, cstates) in reformated_rnn_states.items():
-=======
             for k in rnn_state:
                 hstates, cstates = rnn_state[k]['hidden'], rnn_state[k]['cell']
                 for idx_layer, (h, c) in enumerate(zip(hstates, cstates)):
@@ -110,7 +77,6 @@
                     reformated_rnn_states[k]['cell'][0].append(c)
         for k in reformated_rnn_states:
             hstates, cstates = reformated_rnn_states[k]['hidden'], reformated_rnn_states[k]['cell']
->>>>>>> ba8e9a95
             hstates = torch.cat(hstates[0], dim=0)
             cstates = torch.cat(cstates[0], dim=0)
             reformated_rnn_states[k] = {'hidden': [hstates], 'cell': [cstates]}
@@ -135,11 +101,7 @@
             rnn_states = cat[-1]
             states, actions, log_probs_old, returns, advantages = map(lambda x: torch.cat(x, dim=0), cat[:-1])
         else:
-<<<<<<< HEAD
-            states, actions, log_probs_old, returns, advantages= map(lambda x: torch.cat(x, dim=0), self.storage.cat(['s', 'a', 'log_pi_a', 'ret', 'adv']) )
-=======
             states, actions, log_probs_old, returns, advantages = map(lambda x: torch.cat(x, dim=0), self.storage.cat(['s', 'a', 'log_pi_a', 'ret', 'adv']))
->>>>>>> ba8e9a95
             rnn_states = None
 
         advantages = self.standardize(advantages)
@@ -152,18 +114,10 @@
         # What is this: create dictionary to store length of each part of the recurrent submodules of the current model
         nbr_layers_per_rnn = None
         if self.recurrent:
-<<<<<<< HEAD
-            nbr_layers_per_rnn = { k:len(rnn_states[k][0] ) for k in self.rnn_keys}
-
-        #nbr_batch = states.size(0)//self.kwargs['mini_batch_size']
-        #progress_bar = tqdm(range(nbr_batch) )
-        #for it,batch_indices in zip(progress_bar,sampler):
-=======
             nbr_layers_per_rnn = {recurrent_submodule_name: len(rnn_states[recurrent_submodule_name]['hidden'])
                                   for recurrent_submodule_name in rnn_states}
 
         sampler = random_sample(np.arange(states.size(0)), self.kwargs['mini_batch_size'])
->>>>>>> ba8e9a95
         for batch_indices in sampler:
             batch_indices = torch.from_numpy(batch_indices).long()
             sampled_rnn_states = None
@@ -176,30 +130,6 @@
             sampled_returns = returns[batch_indices].cuda() if self.kwargs['use_cuda'] else returns[batch_indices]
             sampled_advantages = advantages[batch_indices].cuda() if self.kwargs['use_cuda'] else advantages[batch_indices]
 
-<<<<<<< HEAD
-            if self.recurrent:
-                sampled_rnn_states = { k: ([None]*nbr_layers_per_rnn[k] , [None]*nbr_layers_per_rnn[k]) for k in self.rnn_keys}
-                for k in sampled_rnn_states:
-                    for idx in range(nbr_layers_per_rnn[k]):
-                        sampled_rnn_states[k][0][idx] = rnn_states[k][0][idx][batch_indices].cuda() if self.kwargs['use_cuda'] else rnn_states[k][0][idx][batch_indices]
-                        sampled_rnn_states[k][1][idx] = rnn_states[k][1][idx][batch_indices].cuda() if self.kwargs['use_cuda'] else rnn_states[k][1][idx][batch_indices]
-
-                unformated_prediction = self.model(sampled_states, sampled_actions, rnn_states=sampled_rnn_states)
-                prediction = {k:v.view((self.kwargs['mini_batch_size'],-1)) for k,v in unformated_prediction.items() }
-            else:
-                unformated_prediction = self.model(sampled_states, sampled_actions)
-                prediction = {k:v.view((self.kwargs['mini_batch_size'],-1)) for k,v in unformated_prediction.items() }
-
-            ratio = (prediction['log_pi_a'] - sampled_log_probs_old).exp()
-            obj = ratio * sampled_advantages
-            obj_clipped = ratio.clamp(1.0 - self.kwargs['ppo_ratio_clip'],
-                                      1.0 + self.kwargs['ppo_ratio_clip']) * sampled_advantages
-            policy_loss = -torch.min(obj, obj_clipped).mean() - self.kwargs['entropy_weight'] * prediction['ent'].mean() # L^{clip} and L^{S} from original paper
-
-            value_loss = 0.5 * (sampled_returns - prediction['v']).pow(2).mean()
-
-=======
->>>>>>> ba8e9a95
             self.optimizer.zero_grad()
             loss = ppo_loss.compute_loss(sampled_states, sampled_actions, sampled_log_probs_old,
                                          sampled_returns, sampled_advantages, rnn_states=sampled_rnn_states,
@@ -209,9 +139,6 @@
             #loss.backward(retain_graph=True)
             nn.utils.clip_grad_norm_(self.model.parameters(), self.kwargs['gradient_clip'])
             self.optimizer.step()
-<<<<<<< HEAD
-            #progress_bar.set_description(f"Epoch: training iteration : {it}/{nbr_batch}")
-=======
 
     def calculate_rnn_states_from_batch_indices(self, rnn_states, batch_indices, nbr_layers_per_rnn):
         sampled_rnn_states = {k: {'hidden': [None]*nbr_layers_per_rnn[k], 'cell': [None]*nbr_layers_per_rnn[k]} for k in rnn_states}
@@ -237,5 +164,4 @@
         def check_kwarg_and_condition(keyword, kwargs):
             if keyword not in kwargs:
                 raise ValueError(f"Keyword: '{keyword}' not found in kwargs")
-        for keyword in keywords: check_kwarg_and_condition(keyword, kwargs)
->>>>>>> ba8e9a95
+        for keyword in keywords: check_kwarg_and_condition(keyword, kwargs)