import copy 
from collections import deque 

import numpy as np
import torch
import torch.nn as nn
import torch.optim as optim
import torch.nn.functional as F 

from . import dqn_loss, ddqn_loss

from ..algorithm import Algorithm
from ...replay_buffers import ReplayBuffer, PrioritizedReplayBuffer, EXP, EXPPER
from ...replay_buffers import PrioritizedReplayStorage, ReplayStorage
from ...networks import hard_update, random_sample


summary_writer = None 


class DQNAlgorithm(Algorithm):
    def __init__(self, kwargs, model, target_model=None, optimizer=None, loss_fn=dqn_loss.compute_loss, sum_writer=None):
        '''
        '''
        self.kwargs = copy.deepcopy(kwargs)        
        self.use_cuda = kwargs["use_cuda"]

        self.double = self.kwargs['double']
        self.dueling = self.kwargs['dueling']
        self.noisy = self.kwargs['noisy']
        self.n_step = self.kwargs['n_step'] if 'n_step' in self.kwargs else 1
        if self.n_step > 1:
            self.n_step_buffer = deque(maxlen=self.n_step)

        self.use_PER = self.kwargs['use_PER']
        
        self.goal_oriented = self.kwargs['goal_oriented'] if 'goal_oriented' in self.kwargs else False
        self.use_HER = self.kwargs['use_HER'] if 'use_HER' in self.kwargs else False
<<<<<<< HEAD
=======
        assert (self.use_HER and self.goal_oriented) or not(self.goal_oriented)
>>>>>>> 1c4fb42f

        self.weights_decay_lambda = float(self.kwargs['weights_decay_lambda'])
        
        self.nbr_actor = self.kwargs['nbr_actor']
        
        self.model = model
        if self.kwargs['use_cuda']:
            self.model = self.model.cuda()

        if target_model is None:
            target_model = copy.deepcopy(self.model)

        self.target_model = target_model
        self.target_model.share_memory()

        hard_update(self.target_model, self.model)
        if self.use_cuda:
            self.target_model = self.target_model.cuda()

        
        if optimizer is None:
            parameters = self.model.parameters()
            # Tuning learning rate with respect to the number of actors:
            # Following: https://arxiv.org/abs/1705.04862
            lr = kwargs['learning_rate'] 
            if kwargs['lr_account_for_nbr_actor']:
                lr *= self.nbr_actor
            print(f"Learning rate: {lr}")
            self.optimizer = optim.Adam(parameters, lr=lr, betas=(0.9,0.999), eps=kwargs['adam_eps'])
        else: self.optimizer = optimizer

        self.loss_fn = loss_fn
        print(f"WARNING: loss_fn is {self.loss_fn}")
            
            
        self.recurrent = False
        # TECHNICAL DEBT: check for recurrent property by looking at the modules in the model rather than relying on the kwargs that may contain
        # elements that do not concern the model trained by this algorithm, given that it is now use-able inside I2A...
        self.recurrent_nn_submodule_names = [hyperparameter for hyperparameter, value in self.kwargs.items() if isinstance(value, str) and 'RNN' in value]
        if len(self.recurrent_nn_submodule_names): self.recurrent = True

        self.storages = None
        self.reset_storages()

        self.min_capacity = int(float(kwargs["min_capacity"]))
        self.batch_size = int(kwargs["batch_size"])

        self.TAU = float(self.kwargs['tau'])
        self.target_update_interval = int(1.0/self.TAU)
        self.target_update_count = 0
        self.GAMMA = float(kwargs["discount"])
        
        self.epsend = float(kwargs['epsend'])
        self.epsstart = float(kwargs['epsstart'])
        self.epsdecay = float(kwargs['epsdecay'])
        self.eps = self.epsstart
        
        global summary_writer
        if sum_writer is not None: summary_writer = sum_writer
        self.summary_writer = summary_writer
        self.param_update_counter = 0
    
    def get_models(self):
        return {'model': self.model, 'target_model': self.target_model}

    def get_nbr_actor(self):
        return self.nbr_actor

    def get_update_count(self):
        return self.param_update_counter

    def get_epsilon(self, nbr_steps, strategy='exponential'):
        global summary_writer
        self.summary_writer = summary_writer
        
        if 'exponential' in strategy:
            self.eps = self.epsend + (self.epsstart-self.epsend) * np.exp(-1.0 * nbr_steps / self.epsdecay)
        else:
            self.eps = self.epsend + max(0, (self.epsstart-self.epsend)/((float(nbr_steps)/self.epsdecay)+1))

        if summary_writer is not None:
            summary_writer.add_scalar('Training/Eps', self.eps, nbr_steps)

        return self.eps 

    def reset_storages(self, nbr_actor=None):
        if nbr_actor is not None:
            self.nbr_actor = nbr_actor

        if self.storages is not None:
            for storage in self.storages: storage.reset()

        self.storages = []
        keys = ['s', 'a', 'r', 'non_terminal']
        if self.recurrent:  keys += ['rnn_states', 'next_rnn_states']
        if self.goal_oriented:    keys += ['g']
        
        for i in range(self.nbr_actor):
            if self.kwargs['use_PER']:
                self.storages.append(PrioritizedReplayStorage(capacity=self.kwargs['replay_capacity'],
                                                                alpha=self.kwargs['PER_alpha'],
                                                                beta=self.kwargs['PER_beta'],
                                                                keys=keys,
                                                                circular_offsets={'succ_s':self.n_step})
                )
            else:
                self.storages.append(ReplayStorage(capacity=self.kwargs['replay_capacity'],
                                                   keys=keys,
                                                   circular_offsets={'succ_s':self.n_step})
                )
            
    def _compute_truncated_n_step_return(self):
        truncated_n_step_return = self.n_step_buffer[-1]['r']
        for exp_dict in reversed(list(self.n_step_buffer)[:-1]):
            truncated_n_step_return = exp_dict['r'] + self.GAMMA * truncated_n_step_return * exp_dict['non_terminal']
        return truncated_n_step_return

    def store(self, exp_dict, actor_index=0):
        if self.n_step>1:
            self.n_step_buffer.append(exp_dict)
            if len(self.n_step_buffer) < self.n_step:
                return
            truncated_n_step_return = self._compute_truncated_n_step_return()
            current_exp_dict = copy.deepcopy(exp_dict)
            current_exp_dict['r'] = truncated_n_step_return
        else:
            current_exp_dict = exp_dict    
        
        if self.goal_oriented and 'g' not in exp_dict:
            exp_dict['g'] = exp_dict['goals']['desired_goals']['s']

        if self.use_PER:
            init_sampling_priority = None 
            self.storages[actor_index].add(current_exp_dict, priority=init_sampling_priority)
        else:
            self.storages[actor_index].add(current_exp_dict)

    def train(self, minibatch_size=None):
        if minibatch_size is None:  minibatch_size = self.batch_size

        self.target_update_count += self.nbr_actor

        samples = self.retrieve_values_from_storages(minibatch_size=minibatch_size)
        
        if self.noisy:  
            self.model.reset_noise()
            self.target_model.reset_noise()

        self.optimize_model(minibatch_size, samples)
        
        if self.target_update_count > self.target_update_interval:
            self.target_update_count = 0
            hard_update(self.target_model,self.model)

    def retrieve_values_from_storages(self, minibatch_size):
        keys=['s', 'a', 'succ_s', 'r', 'non_terminal']

        fulls = {}
        
        if self.use_PER:
            fulls['importanceSamplingWeights'] = []

        if self.recurrent:
            keys += ['rnn_states']
        
        if self.goal_oriented:
            keys += ['g']
        
        for key in keys:    fulls[key] = []

        for storage in self.storages:
            # Check that there is something in the storage 
            if len(storage) <= 1: continue
            if self.use_PER:
                sample, importanceSamplingWeights = storage.sample(batch_size=minibatch_size, keys=keys)
                importanceSamplingWeights = torch.from_numpy(importanceSamplingWeights)
                fulls['importanceSamplingWeights'].append(importanceSamplingWeights)
            else:
                sample = storage.sample(batch_size=minibatch_size, keys=keys)
            
            values = {}
            for key, value in zip(keys, sample):
                value = value.tolist()
                if isinstance(value[0], dict):   
                    value = Algorithm._concatenate_hdict(value.pop(0), value, map_keys=['hidden', 'cell'])
                else:
                    value = torch.cat(value, dim=0)
                values[key] = value 

            for key, value in values.items():
                if isinstance(value, torch.Tensor):
                    fulls[key].append(value)
                else:
                    fulls[key] = value

        for key, value in fulls.items():
            if isinstance(value, dict):
                fulls[key] = value
            else:
                fulls[key] = torch.cat(value, dim=0)
        
        return fulls

    def optimize_model(self, minibatch_size, samples):
        global summary_writer
        self.summary_writer = summary_writer

        beta = self.storages[0].beta if self.use_PER else 1.0
        
        states = samples['s']
        actions = samples['a']
        next_states = samples['succ_s']
        rewards = samples['r']
        non_terminals = samples['non_terminal']

        rnn_states = samples['rnn_states'] if 'rnn_states' in samples else None
        goals = samples['g'] if 'g' in samples else None

        importanceSamplingWeights = samples['importanceSamplingWeights'] if 'importanceSamplingWeights' in samples else None

        # For each actor, there is one mini_batch update:
        sampler = random_sample(np.arange(states.size(0)), minibatch_size)
        list_batch_indices = [storage_idx*minibatch_size+np.arange(minibatch_size) \
                                for storage_idx, storage in enumerate(self.storages)]
        array_batch_indices = np.concatenate(list_batch_indices, axis=0)
        sampled_batch_indices = []
        sampled_losses_per_item = []

        for batch_indices in sampler:
            batch_indices = torch.from_numpy(batch_indices).long()
            sampled_batch_indices.append(batch_indices)

            sampled_rnn_states = None
            if self.recurrent:
                sampled_rnn_states = Algorithm._extract_rnn_states_from_batch_indices(rnn_states, batch_indices, use_cuda=self.kwargs['use_cuda'])

            sampled_goals = None
            if self.goal_oriented:
                sampled_goals = goals[batch_indices].cuda() if self.kwargs['use_cuda'] else goals[batch_indices]

            sampled_importanceSamplingWeights = None
            if self.use_PER:
                sampled_importanceSamplingWeights = importanceSamplingWeights[batch_indices].cuda() if self.kwargs['use_cuda'] else importanceSamplingWeights[batch_indices]
            
            sampled_states = states[batch_indices].cuda() if self.kwargs['use_cuda'] else states[batch_indices]
            sampled_actions = actions[batch_indices].cuda() if self.kwargs['use_cuda'] else actions[batch_indices]
            sampled_next_states = next_states[batch_indices].cuda() if self.kwargs['use_cuda'] else next_states[batch_indices]
            sampled_rewards = rewards[batch_indices].cuda() if self.kwargs['use_cuda'] else rewards[batch_indices]
            sampled_non_terminals = non_terminals[batch_indices].cuda() if self.kwargs['use_cuda'] else non_terminals[batch_indices]
            
            self.optimizer.zero_grad()
            
            loss, loss_per_item = self.loss_fn(sampled_states, 
                                          sampled_actions, 
                                          sampled_next_states,
                                          sampled_rewards,
                                          sampled_non_terminals,
                                          rnn_states=sampled_rnn_states,
                                          goals=sampled_goals,
                                          gamma=self.GAMMA,
                                          model=self.model,
                                          target_model=self.target_model,
                                          weights_decay_lambda=self.weights_decay_lambda,
                                          use_PER=self.use_PER,
                                          PER_beta=beta,
                                          importanceSamplingWeights=sampled_importanceSamplingWeights,
                                          HER_target_clamping=self.kwargs['HER_target_clamping'] if 'HER_target_clamping' in self.kwargs else False,
                                          iteration_count=self.param_update_counter,
                                          summary_writer=summary_writer)
            
            loss.backward(retain_graph=False)
            if self.kwargs['gradient_clip'] > 1e-3:
                nn.utils.clip_grad_norm_(self.model.parameters(), self.kwargs['gradient_clip'])
            self.optimizer.step()

            if self.use_PER:
                sampled_losses_per_item.append(loss_per_item)

            if summary_writer is not None:
                self.param_update_counter += 1 

        if self.use_PER :
            # losses corresponding to sampled batch indices: 
            sampled_losses_per_item = torch.cat(sampled_losses_per_item, dim=0).cpu().detach().numpy()
            sampled_batch_indices = np.concatenate(sampled_batch_indices, axis=0)
            # let us align the batch indices with the losses:
            array_batch_indices = array_batch_indices[sampled_batch_indices]
            # Now we can iterate through the losses and retrieve what 
            # storage and what batch index they were associated with:
            for sloss, arr_bidx in zip(sampled_losses_per_item, array_batch_indices):
                storage_idx = arr_bidx//minibatch_size
                el_idx_in_batch = arr_bidx%minibatch_size
                el_idx_in_storage = self.storages[storage_idx].tree_indices[el_idx_in_batch]
                new_priority = self.storages[storage_idx].priority(sloss)
                self.storages[storage_idx].update(idx=el_idx_in_storage, priority=new_priority)

    def clone(self, with_replay_buffer=False):        
        if not(with_replay_buffer): 
            storages = self.storages
            self.storages = None
        sum_writer = self.summary_writer
        self.summary_writer = None
        cloned_algo = copy.deepcopy(self)
        if not(with_replay_buffer): 
            self.storages = storages
        self.summary_writer = sum_writer
        return cloned_algo
<|MERGE_RESOLUTION|>--- conflicted
+++ resolved
@@ -36,10 +36,8 @@
         
         self.goal_oriented = self.kwargs['goal_oriented'] if 'goal_oriented' in self.kwargs else False
         self.use_HER = self.kwargs['use_HER'] if 'use_HER' in self.kwargs else False
-<<<<<<< HEAD
-=======
+
         assert (self.use_HER and self.goal_oriented) or not(self.goal_oriented)
->>>>>>> 1c4fb42f
 
         self.weights_decay_lambda = float(self.kwargs['weights_decay_lambda'])
         
