--- conflicted
+++ resolved
@@ -720,15 +720,13 @@
         param_update_counter = self._param_update_counter
         self._param_update_counter = None 
 
-<<<<<<< HEAD
         if isinstance(self.model, ArchiModel):
             self.model.reset()
         if isinstance(self.target_model, ArchiModel):
             self.target_model.reset()
-=======
+        
         param_obs_counter = self._param_obs_counter
         self._param_obs_counter = None 
->>>>>>> 10f5baf9
 
         cloned_algo = copy.deepcopy(self)
         
