--- conflicted
+++ resolved
@@ -70,11 +70,7 @@
 
         # Compute the expected Q values:
         expected_state_action_values = rewards + (gamma * targetQ_nextS_argmaxA_Q_value)*non_terminals
-<<<<<<< HEAD
 
-=======
-        
->>>>>>> 1c4fb42f
         if HER_target_clamping:
             # clip the target to [-50,0]
             expected_state_action_values = torch.clamp(expected_state_action_values, -1. / (1 - gamma), 0)
@@ -82,11 +78,7 @@
 
     # Compute loss:
     #diff_squared = torch.abs(expected_state_action_values.detach() - state_action_values_g)
-<<<<<<< HEAD
-    diff_squared = (expected_state_action_values.detach() - state_action_values_g).pow(2.0)
-=======
     diff_squared = (expected_state_action_values.detach() - state_action_values_g.reshape(expected_state_action_values.shape)).pow(2.0)
->>>>>>> 1c4fb42f
     loss_per_item = diff_squared
 
     if use_PER:
