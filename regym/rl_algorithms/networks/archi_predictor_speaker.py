from typing import Dict

from functools import partial
import copy
import numpy as np
import torch
import torch.nn as nn

from .archi_predictor import ArchiPredictor

from ReferentialGym.agents import Speaker
from ReferentialGym.networks import layer_init, BetaVAE
from ReferentialGym.utils import gumbel_softmax
from regym.rl_algorithms.utils import concat_fn, _concatenate_list_hdict

class ArchiPredictorSpeaker(ArchiPredictor, Speaker):
    def __init__(
        self,
        model,
        pipeline_name="instruction_generator",
        generator_name="InstructionGenerator",
        trainable=True,
        postprocess_fn=None,
        **kwargs,
    ):
        ArchiPredictor.__init__(
            self,
            model=model,
            pipeline_name=pipeline_name,
            generator_name=generator_name,
            **kwargs,
        )
        self.logger = None
        self.trainable = trainable
        self.postprocess_fn = postprocess_fn
         
        '''
        Speaker.__init__(
            self,
            obs_shape=kwargs.get("obs_shape", [16,56,56]),
            vocab_size=kwargs.get("vocab_size", 100),
            max_sentence_length=kwargs.get("max_sentence_length", 10),
            agent_id="s0",
            logger=None,
            kwargs=kwargs,
        )
        '''
    
    def set_postprocess_fn(self, postprocess_fn):
        self.postprocess_fn = postprocess_fn
            
    def save(self, path, filename=None):
        postprocess_fn = self.postprocess_fn
        self.postprocess_fn = None 
        
        logger = self.logger
        self.logger = None
        
        if filename is None:
            filepath = path+self.id+".agent"
        else:
            filepath = os.path.join(path, filename)
        torch.save(self, filepath)
        
        self.logger = logger 
        self.postprocess_fn = postprocess_fn
        return 

    def clone(self, clone_proxies=False, minimal=False):
        self.reset()
        postprocess_fn = self.postprocess_fn
        self.postprocess_fn = None
        cloned = Speaker.clone(self)
        if clone_proxies:
            cloned.postprocess_fn = postprocess_fn
        self.postprocess_fn = postprocess_fn
        return cloned

    def speaker_init(
        self,
        obs_shape,
        vocab_size,
        max_sentence_length,
        agent_id,
        kwargs,
        logger=None,
    ):
        model = self.model
        pkwargs = self.archi_kwargs

        Speaker.__init__(
            self,
            obs_shape=obs_shape,
            vocab_size=vocab_size,
            max_sentence_length=max_sentence_length,
            agent_id=agent_id,
            logger=logger,
            kwargs=kwargs,
        )

        ArchiPredictor.__init__(
            self,
            model=model,
            pipeline_name=self.pipeline_name,
            generator_name=self.generator_name,
            **pkwargs,
        )

        feature_module = self.model.pipelines[self.pipeline_name][0]
        self.cnn_encoder = self.model.modules[feature_module]

        self.tau_fc = nn.Sequential(
            nn.Linear(self.archi_kwargs['hyperparameters']['hidden_dim'], 1,bias=False),
            nn.Softplus(),
        )
        
        self.reset()

    def _tidyup(self):
        """
        Called at the agent level at the end of the `compute` function.
        """
        self.embedding_tf_final_outputs = None

        if isinstance(self.cnn_encoder, BetaVAE):
            self.VAE_losses = list()
            self.compactness_losses.clear()
            self.buffer_cnn_output_dict = dict()

    def reset(self, reset_language_model=False):
        # TODO: implement language model reset if
        # wanting to use iterated learning or cultural pressures...
        self.features = None
        if hasattr(self, 'tau_fc'):
            self.tau_fc.apply(layer_init)
        if hasattr(self, 'tau'):
            self.tau = None
        self._reset_rnn_states()
  
    def parameters(self):
        params = []
        
        if not self.trainable:
            return params
        
        if hasattr(self, 'tau_fc'):
            #print(f"WARNING: Speaker INIT: Tau_FC parameters included for optimization")
            params += self.tau_fc.parameters()
        
        for km, module in self.model.modules.items():
            if km in self.model.pipelines[self.pipeline_name]: #["instruction_generator"]:
                params += module.parameters()
        
        return params

    def _compute_tau(self, tau0, h):
<<<<<<< HEAD
        batch_size = h.shape[0]
        if self.trainable:
            tau = 1.0 / (self.tau_fc(h).squeeze() + tau0)
        else:
            tau = tau0*torch.ones(batch_size, 1).to(h.device)
=======
        if not self.trainable:
            return tau0*torch.ones(h.shape[0]).to(h.device)
        tau = 1.0 / (self.tau_fc(h).squeeze() + tau0)
>>>>>>> c1fe4f76
        return tau
    
    def _utter(self, features, sentences=None, rnn_states=None):
        """
        Reasons about the features and the listened sentences, if multi_round, to yield the sentences to utter back.
        
        :param features: Tensor of shape `(batch_size, *self.obs_shape[:2], feature_dim)`.
        :param sentences: None, or Tensor of shape `(batch_size, max_sentence_length, vocab_size)` containing the padded sequence of (potentially one-hot-encoded) symbols.
        
        :returns:
            - word indices: Tensor of shape `(batch_size, max_sentence_length, 1)` of type `long` containing the indices of the words that make up the sentences.
            - logits: Tensor of shape `(batch_size, max_sentence_length, vocab_size)` containing the padded sequence of logits.
            - sentences: Tensor of shape `(batch_size, max_sentence_length, vocab_size)` containing the padded sequence of one-hot-encoded symbols.
            - temporal features: Tensor of shape `(batch_size, (nbr_distractors+1)*temporal_feature_dim)`.
        """
        batch_size = features.shape[0]
        extra_rnn_states = self.model.get_reset_states({
            'repeat':batch_size,
            'cuda':self.kwargs['use_cuda'],
            }
        )
        if rnn_states is None:
            rnn_states = extra_rnn_states
        else:
            for k,v in extra_rnn_states.items():
                if k in rnn_states: continue
                rnn_states[k] = v
				
        input_dict = {
            'obs':features,
            'rnn_states': rnn_states,
        }
        gt_sentences = None 
        return_feature_only = None 
            
        output = self.model.forward(
            **input_dict,
            pipelines={
                #"instruction_generator":
                self.pipeline_name:self.archi_kwargs["pipelines"][self.pipeline_name], #"instruction_generator"]
            },
            return_feature_only=return_feature_only,
        )
        
        if self.postprocess_fn is not None:
            output = self.postprocess_fn(
                output=output,
                predictor=self,
            )
        
        sentences_widx = output["next_rnn_states"][self.generator_name]["processed_input0"][0].unsqueeze(-1)
        sentences_logits = output["next_rnn_states"][self.generator_name]["input0_prediction_logits"][0]
        sentences_hidden_states = output["next_rnn_states"][self.generator_name]["input0_hidden_states"][0]
        sentences_one_hots = nn.functional.one_hot(
                sentences_widx.long(), 
                num_classes=self.vocab_size,
        ).float()
        # (batch_size, max_sentence_length, vocab_size)
        feature_module = self.model.pipelines[self.pipeline_name][0]
        if 'processed_input' in output['next_rnn_states'][feature_module].keys():
            self.features = output['next_rnn_states'][feature_module]['processed_input'][0]
        else:
            self.features = sentences_hidden_states
         
        temporal_features = None

        return sentences_hidden_states, sentences_widx, sentences_logits, sentences_one_hots, temporal_features
   
    def forward(self, **kwargs):
        if 'experiences' in kwargs:
            return self.speaker_forward(**kwargs)
        
        return self.predictor_forward(**kwargs)

    def predictor_forward(
        self,
        x,
        gt_sentences=None,
        rnn_states=None,
    ):
        batch_size = x.shape[0]
        if rnn_states is None:
            rnn_states = self.model.get_reset_states({
                'repeat':batch_size,
                'cuda':self.kwargs['use_cuda'],
                }
            )
        else:
            for k,v in self.model.get_reset_states().items():
                if k in rnn_states: continue
                rnn_states[k] = v
				
        input_dict = {
            'obs':x,
            'rnn_states': rnn_states,
        }
         
        if gt_sentences is None:
            return_feature_only=self.archi_kwargs["features_id"][self.pipeline_name]
        else:
            return_feature_only = None 
            input_dict['rnn_states']['gt_sentences'] = gt_sentences
            
        output = self.model.forward(
            **input_dict,
            pipelines={
                self.pipeline_name:self.archi_kwargs["pipelines"][self.pipeline_name]
            },
            return_feature_only=return_feature_only,
        )

        return output
    
    def speaker_forward(
        self, 
        experiences, 
        sentences=None, 
        multi_round=False, 
        graphtype="straight_through_gumbel_softmax", 
        tau0=0.2,
        sample=None,
    ):
        """
        :param sentences: Tensor of shape `(batch_size, max_sentence_length, vocab_size)` containing the padded sequence of (potentially one-hot-encoded) symbols.
        :param experiences: Tensor of shape `(batch_size, *self.obs_shape)`. 
                            `experiences[:,0]` is assumed as the target experience, while the others are distractors, if any. 
        :param multi_round: Boolean defining whether to utter a sentence back or not.
        :param graphtype: String defining the type of symbols used in the output sentence:
                    - `'categorical'`: one-hot-encoded symbols.
                    - `'gumbel_softmax'`: continuous relaxation of a categorical distribution.
                    - `'straight_through_gumbel_softmax'`: improved continuous relaxation...
                    - `'obverter'`: obverter training scheme...
        :param tau0: Float, temperature with which to apply gumbel-softmax estimator.
        """
        batch_size = experiences.size(0)
        #features = self._sense(experiences=experiences, sentences=sentences)
        features = experiences.view(-1, *(experiences.size()[2:]))
        rnn_states = None
        if sample is not None \
        and hasattr(sample, 'speaker_rnn_states'):
            rnn_states = sample.speaker_rnn_states
            '''
            rnn_states = _concatenate_list_hdict(
                lhds=[rnn_states[idx][0][0] for idx in range(batch_size)],
                concat_fn=partial(torch.cat, dim=0),
                #preprocess_fn=(lambda x:
                #    torch.from_numpy(x).unsqueeze(0) if isinstance(x, np.ndarray) else torch.ones(1, 1)*x                   ),
            )
            '''
            rnn_states = {'InstructionGenerator':{'achieved_goal':rnn_states}}
        utter_outputs = self._utter(features=features, sentences=None, rnn_states=rnn_states)
        if len(utter_outputs) == 5:
            next_sentences_hidden_states, next_sentences_widx, next_sentences_logits, next_sentences, temporal_features = utter_outputs
        else:
            next_sentences_hidden_states = None
            next_sentences_widx, next_sentences_logits, next_sentences, temporal_features = utter_outputs
        
        if self.training and self.trainable:
            if "gumbel_softmax" in graphtype:    
                if next_sentences_hidden_states is None: 
                    self.tau = self._compute_tau(tau0=tau0)
                    #tau = self.tau.view((-1,1,1)).repeat(1, self.max_sentence_length, self.vocab_size)
                    tau = self.tau.view((-1))
                    # (batch_size)
                else:
                    self.tau = []
                    for hs in next_sentences_hidden_states:
                        self.tau.append( self._compute_tau(tau0=tau0, h=hs).view((-1)))
                    # list of size batch_size containing Tensors of shape (sentence_length)
                    tau = self.tau 
                    
                straight_through = (graphtype == "straight_through_gumbel_softmax")
                
                next_sentences_stgs = []
                for bidx in range(len(next_sentences_logits)):
                    nsl_in = next_sentences_logits[bidx]
                    # (sentence_length<=max_sentence_length, vocab_size)
                    tau_in = tau[bidx].view((-1,1))
                    # (1, 1) or (sentence_length, 1)
                    stgs = gumbel_softmax(logits=nsl_in, tau=tau_in, hard=straight_through, dim=-1, eps=self.kwargs["gumbel_softmax_eps"])
                    
                    next_sentences_stgs.append(stgs)
                    #next_sentences_stgs.append( nn.functional.gumbel_softmax(logits=nsl_in, tau=tau_in, hard=straight_through, dim=-1))
                next_sentences = next_sentences_stgs
                if isinstance(next_sentences, list): 
                    next_sentences = nn.utils.rnn.pad_sequence(next_sentences, batch_first=True, padding_value=0.0).float()
                    # (batch_size, max_sentence_length<=max_sentence_length, vocab_size)

        output_dict = {"sentences_widx":next_sentences_widx, 
                       "sentences_logits":next_sentences_logits, 
                       "sentences_one_hot":next_sentences,
                       #"features":features,
                       "temporal_features":temporal_features}
        
        if not multi_round:
            self._reset_rnn_states()

        return output_dict

<|MERGE_RESOLUTION|>--- conflicted
+++ resolved
@@ -154,17 +154,11 @@
         return params
 
     def _compute_tau(self, tau0, h):
-<<<<<<< HEAD
         batch_size = h.shape[0]
         if self.trainable:
             tau = 1.0 / (self.tau_fc(h).squeeze() + tau0)
         else:
             tau = tau0*torch.ones(batch_size, 1).to(h.device)
-=======
-        if not self.trainable:
-            return tau0*torch.ones(h.shape[0]).to(h.device)
-        tau = 1.0 / (self.tau_fc(h).squeeze() + tau0)
->>>>>>> c1fe4f76
         return tau
     
     def _utter(self, features, sentences=None, rnn_states=None):
