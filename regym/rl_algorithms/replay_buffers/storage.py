--- conflicted
+++ resolved
@@ -12,11 +12,7 @@
 
     def add_key(self, key):
         self.keys += [key]
-<<<<<<< HEAD
-        setattr( self, key, [])
-=======
         setattr(self, key, [])
->>>>>>> ba8e9a95
 
     def add(self, data):
         for k, v in data.items():
