--- conflicted
+++ resolved
@@ -109,12 +109,7 @@
     ##benchmarking_interval: 1.0e8
     benchmarking_interval: 1.0e8
     benchmarking_record_episode_interval: 0
-<<<<<<< HEAD
     train_observation_budget: 30000
-=======
-    ##train_observation_budget: 8.0e6
-    train_observation_budget: 8.0e6
->>>>>>> ae74f3f6
     seed: 10
 
 
@@ -140,12 +135,8 @@
         dueling: True 
         noisy: True 
         n_step: 1
-<<<<<<< HEAD
-        tau: 5e-2
-=======
         ##tau: 2.5e-3
         tau: 5.0e-3
->>>>>>> ae74f3f6
         burn_in: True
         sequence_replay_unroll_length: 20
         sequence_replay_overlap_length: 10
