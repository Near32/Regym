--- conflicted
+++ resolved
@@ -26,14 +26,11 @@
 @pytest.fixture
 def i2a_config_dict():
     config = dict()
-<<<<<<< HEAD
     config['model_training_algorithm'] = 'PPO'
     config['environment_model_gradient_clip'] = 5
     config['environment_model_batch_size'] = 256
     config['distill_policy_gradient_clip'] = 5
     config['distill_policy_batch_size'] = 256
-=======
->>>>>>> e65c4c60
     config['observation_resize_dim'] = 80
     config['rollout_length'] = 5
     config['reward_size'] = 1
