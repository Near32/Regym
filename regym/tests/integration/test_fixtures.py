--- conflicted
+++ resolved
@@ -36,12 +36,8 @@
     config['reward_size'] = 1
     config['imagined_rollouts_per_step'] = 3
     config['environment_model_update_horizon'] = 1
-<<<<<<< HEAD
-    config['policies_update_horizon'] = 1
-=======
     config['distill_policy_update_horizon'] = 1
     config['model_update_horizon'] = 1
->>>>>>> 14633699
     config['environment_model_learning_rate'] = 1.0e-3
     config['environment_model_adam_eps'] = 1.0e-5
     config['policies_adam_learning_rate'] = 1.0e-3
