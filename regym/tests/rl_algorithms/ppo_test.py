from test_fixtures import ppo_config_dict, ppo_rnn_config_dict, RPSTask, KuhnTask

# TODO: get rid of this after refactoring
from regym.environments import generate_task, EnvType
from regym.rl_algorithms.agents import build_PPO_Agent
from regym.rl_algorithms import rockAgent


def test_ppo_can_take_actions(RPSTask, ppo_config_dict):
    env = RPSTask.env
    agent = build_PPO_Agent(RPSTask, ppo_config_dict, 'PPO')
    number_of_actions = 30
    for i in range(number_of_actions):
        # asumming that first observation corresponds to observation space of this agent
        random_observation = env.observation_space.sample()[0]
        a = agent.take_action(random_observation)
        observation, rewards, done, info = env.step([a, a])
        # TODO technical debt
        # assert RPSenv.observation_space.contains([a, a])
        # assert RPSenv.action_space.contains([a, a])


def test_learns_to_beat_rock_in_RPS(RPSTask, ppo_config_dict):
    '''
    Test used to make sure that agent is 'learning' by learning a best response
    against an agent that only plays rock in rock paper scissors.
    i.e from random, learns to play only (or mostly) paper
    '''
<<<<<<< HEAD
    #from rps_test import learns_against_fixed_opponent_RPS_parallel
    from rps_test import learns_against_fixed_opponent_RPS

    agent = build_PPO_Agent(RPSTask, ppo_config_dict, 'PPO')
    assert agent.training
    learns_against_fixed_opponent_RPS(agent, fixed_opponent=rockAgent,
                                      total_episodes=1000, training_percentage=0.9,
                                      reward_threshold=0.1)
    '''
    learns_against_fixed_opponent_RPS_parallel(agent, fixed_opponent=rockAgent,
                                      total_episodes=2000, training_percentage=0.9,
                                      reward_threshold_percentage=0.1,nbr_parallel_env=agent.nbr_actor)
    '''
=======
    from play_against_fixed_opponent import learn_against_fix_opponent

    agent = build_PPO_Agent(RPSTask, ppo_config_dict, 'PPO')
    assert agent.training
    learn_against_fix_opponent(agent, fixed_opponent=rockAgent,
                               agent_position=0, # Doesn't matter in RPS
                               task=RPSTask,
                               total_episodes=500, training_percentage=0.9,
                               reward_tolerance=0.1,
                               maximum_average_reward=1.0,
                               evaluation_method='average')
>>>>>>> 876de453


def test_ppo_rnn_can_take_actions(RPSTask, ppo_rnn_config_dict):
    env = RPSTask.env
    agent = build_PPO_Agent(RPSTask, ppo_rnn_config_dict, 'RNN_PPO')
    number_of_actions = 30
    for i in range(number_of_actions):
        # asumming that first observation corresponds to observation space of this agent
        random_observation = env.observation_space.sample()[0]
        a = agent.take_action(random_observation)
        observation, rewards, done, info = env.step([a, a])
        # TODO technical debt
        # assert RPSenv.observation_space.contains([a, a])
        # assert RPSenv.action_space.contains([a, a])


# TODO: refactor with function below which does the same thing!
def test_learns_to_beat_rock_in_RPS_rnn(RPSTask, ppo_rnn_config_dict):
    '''
    Test used to make sure that agent is 'learning' by learning a best response
    against an agent that only plays rock in rock paper scissors.
    i.e from random, learns to play only (or mostly) paper
    '''
    from play_against_fixed_opponent import learn_against_fix_opponent

    agent = build_PPO_Agent(RPSTask, ppo_rnn_config_dict, 'RNN_PPO')
    assert agent.training
    learn_against_fix_opponent(agent, fixed_opponent=rockAgent,
                               agent_position=0, # Doesn't matter in RPS
                               task=RPSTask,
                               total_episodes=500, training_percentage=0.9,
                               reward_tolerance=0.1,
                               maximum_average_reward=1.0,
                               evaluation_method='average')


def test_ppo_can_take_actions(KuhnTask, ppo_config_dict):
    agent = build_PPO_Agent(KuhnTask, ppo_config_dict, 'PPO')
    act_in_task_env(KuhnTask, agent)


def test_ppo_rnn_can_take_actions(KuhnTask, ppo_rnn_config_dict):
    agent = build_PPO_Agent(KuhnTask, ppo_rnn_config_dict, 'RNN_PPO')
    act_in_task_env(KuhnTask, agent)


def act_in_task_env(task, agent):
    done = False
    env = task.env
    env.reset()
    while not done:
        # asumming that first observation corresponds to observation space of this agent
        random_observation = env.observation_space.sample()[0]
        a = agent.take_action(random_observation)
        observation, rewards, done, info = env.step(a)


def test_learns_to_beat_rock_in_kuhn_poker(KuhnTask, ppo_config_dict):
    build_agent_func = lambda: build_PPO_Agent(KuhnTask, ppo_config_dict, 'PPO-MLP')
    play_kuhn_poker_all_positions_all_fixed_agents(build_agent_func)


def test_learns_to_beat_rock_in_kuhn_poker_rnn(KuhnTask, ppo_rnn_config_dict):
    build_agent_func = lambda: build_PPO_Agent(KuhnTask, ppo_rnn_config_dict, 'PPO-RNN')
    play_kuhn_poker_all_positions_all_fixed_agents(build_agent_func)


def play_kuhn_poker_all_positions_all_fixed_agents(build_agent_func):
    agent = build_agent_func()
    play_against_fixed_agent(agent, fixed_agent_action=0, agent_position=0,
                             max_reward=1., total_episodes=1500)
    agent = build_agent_func()
    play_against_fixed_agent(agent, fixed_agent_action=1, agent_position=0,
                             max_reward=0.2, total_episodes=4500)
                             # TODO: Properly calculate max reward in this context
    agent = build_agent_func()
    play_against_fixed_agent(agent, fixed_agent_action=0, agent_position=1,
                             max_reward=1., total_episodes=1500)
    agent = build_agent_func()
    play_against_fixed_agent(agent, fixed_agent_action=1, agent_position=1,
                             max_reward=0.2, total_episodes=4500)
                             # TODO: Properly calculate max reward in this context


def play_against_fixed_agent(agent, fixed_agent_action, agent_position,
                             max_reward, total_episodes=2000):
    '''
    Test used to make sure that agent is 'learning' by learning a best response
    against an agent that only plays rock in rock paper scissors.
    i.e from random, learns to play only (or mostly) paper
    '''
    from play_against_fixed_opponent import learn_against_fix_opponent

    class FixedAgent():
        def __init__(self, action):
            self.name = f'FixedAction: {action}'
            self.action = action

        def take_action(self, *args):
            return self.action

        def handle_experience(self, *args):
            pass

    fixed_opponent = FixedAgent(fixed_agent_action)
    kuhn_task = generate_task('KuhnPoker-v0', EnvType.MULTIAGENT_SEQUENTIAL_ACTION)
    assert agent.training
    learn_against_fix_opponent(agent, fixed_opponent=fixed_opponent,
                               agent_position=agent_position,
                               task=kuhn_task,
                               total_episodes=total_episodes, training_percentage=0.9,
                               reward_tolerance=0.1,
                               maximum_average_reward=max_reward,
                               evaluation_method='last')<|MERGE_RESOLUTION|>--- conflicted
+++ resolved
@@ -26,33 +26,13 @@
     against an agent that only plays rock in rock paper scissors.
     i.e from random, learns to play only (or mostly) paper
     '''
-<<<<<<< HEAD
-    #from rps_test import learns_against_fixed_opponent_RPS_parallel
-    from rps_test import learns_against_fixed_opponent_RPS
+    from play_against_fixed_opponent import learn_against_fix_opponent
 
     agent = build_PPO_Agent(RPSTask, ppo_config_dict, 'PPO')
     assert agent.training
     learns_against_fixed_opponent_RPS(agent, fixed_opponent=rockAgent,
-                                      total_episodes=1000, training_percentage=0.9,
-                                      reward_threshold=0.1)
-    '''
-    learns_against_fixed_opponent_RPS_parallel(agent, fixed_opponent=rockAgent,
-                                      total_episodes=2000, training_percentage=0.9,
-                                      reward_threshold_percentage=0.1,nbr_parallel_env=agent.nbr_actor)
-    '''
-=======
-    from play_against_fixed_opponent import learn_against_fix_opponent
-
-    agent = build_PPO_Agent(RPSTask, ppo_config_dict, 'PPO')
-    assert agent.training
-    learn_against_fix_opponent(agent, fixed_opponent=rockAgent,
-                               agent_position=0, # Doesn't matter in RPS
-                               task=RPSTask,
-                               total_episodes=500, training_percentage=0.9,
-                               reward_tolerance=0.1,
-                               maximum_average_reward=1.0,
-                               evaluation_method='average')
->>>>>>> 876de453
+                                       total_episodes=1000, training_percentage=0.9,
+                                       reward_threshold=0.1)
 
 
 def test_ppo_rnn_can_take_actions(RPSTask, ppo_rnn_config_dict):
