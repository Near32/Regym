<<<<<<< HEAD
import os
import copy
import gym
#from OpenGL import GL
from tqdm import tqdm
import numpy as np

episode_n = 0

def run_episode(env, agent_vector, training, record=False):
=======
def run_episode(env, agent_vector, training):
>>>>>>> 876de453
    '''
    Runs a single multi-agent rl loop until termination.
    The observations vector is of length n, where n is the number of agents
    observations[i] corresponds to the oberservation of agent i.
    :param env: OpenAI gym environment
    :param agent_vector: Vector containing the agent for each agent in the environment
    :param training: (boolean) Whether the agents will learn from the experience they recieve
    :returns: Episode trajectory (o,a,r,o')
    '''
    if record:
        global episode_n
        episode_n +=1
        video_recorder = gym.wrappers.monitoring.video_recorder.VideoRecorder(env=env, base_path=("/tmp/{}-episode-{}".format(record, episode_n)), enabled=True)

    observations = copy.deepcopy( env.reset() )
    done = False
    trajectory = []
    timestep = 0

    inner_loop = True

    while not done:
        action_vector = copy.deepcopy( [agent.take_action(observations[i]) for i, agent in enumerate(agent_vector)] )
        succ_observations, reward_vector, done, info = copy.deepcopy( env.step(action_vector) )
        trajectory.append( copy.deepcopy( (observations, action_vector, reward_vector, succ_observations, done) ) )

        if inner_loop:
            if training:
                for i, agent in enumerate(agent_vector):
                    agent.handle_experience( copy.deepcopy(observations[i]), copy.deepcopy(action_vector[i]), copy.deepcopy(reward_vector[i]), copy.deepcopy(succ_observations[i]), copy.deepcopy(done) )

        if record:
            video_recorder.capture_frame()

        timestep += 1
        observations = copy.deepcopy(succ_observations)


    if not(inner_loop) and training:
        for o, a, r, so, d in trajectory:
            for i, agent in enumerate(agent_vector):
                #a_dummy = agent.take_action(o[i])
                #agent.handle_experience(o[i], a_dummy, r[i], so[i], d)
                agent.handle_experience(o[i], a[i], r[i], so[i], d)

    if record:
        video_recorder.close()
        print("Video recorded :: episode {}".format(episode_n))

    return trajectory

def run_episode_parallel(env, agent_vector, training, self_play=True):
    '''
    Runs a single multi-agent rl loop until termination.
    The observations vector is of length n, where n is the number of agents
    observations[i] corresponds to the oberservation of agent i.
    :param env: ParallelEnv wrapper around an OpenAI gym environment
    :param agent_vector: Vector containing the agent for each agent in the environment
    :param training: (boolean) Whether the agents will learn from the experience they recieve
    :param self_play: boolean specifying the mode in which to operate and, thus, what to return
    :returns: Trajectory (o,a,r,o') of actor 0, if self_play, trajectories for all the actor otherwise.
    '''
    nbr_actors = env.get_nbr_envs()
    observations = env.reset()
    for agent in agent_vector: 
        agent.set_nbr_actor(nbr_actors)
        agent.reset_actors()
    done = [False]*nbr_actors
    previous_done = copy.deepcopy(done)

    per_actor_trajectories = [list() for i in range(nbr_actors)]
    trajectory = []
    while not all(done):
        action_vector = [agent.take_action(observations[i]) for i, agent in enumerate(agent_vector)]
        succ_observations, reward_vector, done, info = env.step(action_vector)

        if training:
            for i, agent in enumerate(agent_vector):
                agent.handle_experience(observations[i], 
                                        action_vector[i], 
                                        reward_vector[i], 
                                        succ_observations[i], 
                                        done)
        
        batch_index = -1
        batch_idx_done_actors_among_not_done = []
        for actor_index in range(nbr_actors):
            if previous_done[actor_index]:
                continue
            batch_index +=1
            
            # Bookkeeping of the actors whose episode just ended:
            if done[actor_index] and not(previous_done[actor_index]):
                batch_idx_done_actors_among_not_done.append(batch_index)
                
            pa_obs = [ observations[idx_agent][batch_index] for idx_agent, agent in enumerate(agent_vector) ]
            pa_a = [ action_vector[idx_agent][batch_index] for idx_agent, agent in enumerate(agent_vector) ]
            pa_r = [ reward_vector[idx_agent][batch_index] for idx_agent, agent in enumerate(agent_vector) ]
            pa_succ_obs = [ succ_observations[idx_agent][batch_index] for idx_agent, agent in enumerate(agent_vector) ]
            pa_done = [ done[actor_index] for idx_agent, agent in enumerate(agent_vector) ]
            per_actor_trajectories[actor_index].append((pa_obs, pa_a, pa_r, pa_succ_obs, pa_done))

<<<<<<< HEAD
            if actor_index == 0 :
                trajectory.append((pa_obs, pa_a, pa_r, pa_succ_obs, done[actor_index]))

        observations = copy.deepcopy(succ_observations)
        if len(batch_idx_done_actors_among_not_done):
            # Regularization of the agents' next observations:
            batch_idx_done_actors_among_not_done.sort(reverse=True)
            for i,agent in enumerate(agent_vector):
                for batch_idx in batch_idx_done_actors_among_not_done:
                    observations[i] = np.concatenate( [observations[i][:batch_idx,...], observations[i][batch_idx+1:,...]], axis=0)
        
        previous_done = copy.deepcopy(done)

    if self_play:
        return trajectory

    return per_actor_trajectories


def self_play_training(env, training_agent, self_play_scheme, target_episodes=10, opci=1, menagerie=[], menagerie_path=None, iteration=None):
    '''
    Extension of the multi-agent rl loop. The extension works thus:
    - Opponent sampling distribution
    - MARL loop
    - Curator

    :param env: ParallelEnv wrapper around an OpenAI gym environment
    :param self_play_scheme: Self-play scheme used to train the agent
    :param training_agent: AgentHook of the agent being trained, together with training algorithm
    :param opponent_sampling_distribution: Probability distribution that
    :param curator: Gating function which determines if the current agent will be added to the menagerie at the end of an episode
    :param target_episodes: number of episodes that will be run before training ends.
    :param opci: Opponent policy Change Interval
    :param menageries_path: path to folder where all menageries are stored.
    :returns: Menagerie after target_episodes have elapsed
    :returns: Trained agent. freshly baked!
    :returns: Array of arrays of trajectories for all target_episodes
    '''
    agent_menagerie_path = '{}/{}-{}'.format(menagerie_path, self_play_scheme.name, training_agent.name)
    if not os.path.exists(agent_menagerie_path):
        os.mkdir(agent_menagerie_path)

    trajectories = []
    progress_bar = tqdm(range(target_episodes) )
    for episode in progress_bar:
    #for episode in range(target_episodes):
        if episode % opci == 0:
            opponent_agent_vector_e = self_play_scheme.opponent_sampling_distribution(menagerie, training_agent)
        if isinstance(env, ParallelEnv):
            episode_trajectory = run_episode_parallel(env, [training_agent]+opponent_agent_vector_e, training=True)
        else:
            episode_trajectory = run_episode(env, [training_agent]+opponent_agent_vector_e, training=True)
        candidate_save_path = f'{agent_menagerie_path}/checkpoint_episode_{iteration + episode}.pt'
        menagerie = self_play_scheme.curator(menagerie, training_agent, episode_trajectory, candidate_save_path=candidate_save_path)
        trajectories.append(episode_trajectory)
        progress_bar.set_description(f"Training process {self_play_scheme.name} :: {training_agent.name} :: episode : {episode}/{target_episodes}")

    return menagerie, training_agent, trajectories
=======
    return trajectory
>>>>>>> 876de453
<|MERGE_RESOLUTION|>--- conflicted
+++ resolved
@@ -1,17 +1,12 @@
-<<<<<<< HEAD
 import os
 import copy
 import gym
-#from OpenGL import GL
 from tqdm import tqdm
 import numpy as np
 
 episode_n = 0
 
 def run_episode(env, agent_vector, training, record=False):
-=======
-def run_episode(env, agent_vector, training):
->>>>>>> 876de453
     '''
     Runs a single multi-agent rl loop until termination.
     The observations vector is of length n, where n is the number of agents
@@ -114,7 +109,6 @@
             pa_done = [ done[actor_index] for idx_agent, agent in enumerate(agent_vector) ]
             per_actor_trajectories[actor_index].append((pa_obs, pa_a, pa_r, pa_succ_obs, pa_done))
 
-<<<<<<< HEAD
             if actor_index == 0 :
                 trajectory.append((pa_obs, pa_a, pa_r, pa_succ_obs, done[actor_index]))
 
@@ -131,48 +125,4 @@
     if self_play:
         return trajectory
 
-    return per_actor_trajectories
-
-
-def self_play_training(env, training_agent, self_play_scheme, target_episodes=10, opci=1, menagerie=[], menagerie_path=None, iteration=None):
-    '''
-    Extension of the multi-agent rl loop. The extension works thus:
-    - Opponent sampling distribution
-    - MARL loop
-    - Curator
-
-    :param env: ParallelEnv wrapper around an OpenAI gym environment
-    :param self_play_scheme: Self-play scheme used to train the agent
-    :param training_agent: AgentHook of the agent being trained, together with training algorithm
-    :param opponent_sampling_distribution: Probability distribution that
-    :param curator: Gating function which determines if the current agent will be added to the menagerie at the end of an episode
-    :param target_episodes: number of episodes that will be run before training ends.
-    :param opci: Opponent policy Change Interval
-    :param menageries_path: path to folder where all menageries are stored.
-    :returns: Menagerie after target_episodes have elapsed
-    :returns: Trained agent. freshly baked!
-    :returns: Array of arrays of trajectories for all target_episodes
-    '''
-    agent_menagerie_path = '{}/{}-{}'.format(menagerie_path, self_play_scheme.name, training_agent.name)
-    if not os.path.exists(agent_menagerie_path):
-        os.mkdir(agent_menagerie_path)
-
-    trajectories = []
-    progress_bar = tqdm(range(target_episodes) )
-    for episode in progress_bar:
-    #for episode in range(target_episodes):
-        if episode % opci == 0:
-            opponent_agent_vector_e = self_play_scheme.opponent_sampling_distribution(menagerie, training_agent)
-        if isinstance(env, ParallelEnv):
-            episode_trajectory = run_episode_parallel(env, [training_agent]+opponent_agent_vector_e, training=True)
-        else:
-            episode_trajectory = run_episode(env, [training_agent]+opponent_agent_vector_e, training=True)
-        candidate_save_path = f'{agent_menagerie_path}/checkpoint_episode_{iteration + episode}.pt'
-        menagerie = self_play_scheme.curator(menagerie, training_agent, episode_trajectory, candidate_save_path=candidate_save_path)
-        trajectories.append(episode_trajectory)
-        progress_bar.set_description(f"Training process {self_play_scheme.name} :: {training_agent.name} :: episode : {episode}/{target_episodes}")
-
-    return menagerie, training_agent, trajectories
-=======
-    return trajectory
->>>>>>> 876de453
+    return per_actor_trajectories