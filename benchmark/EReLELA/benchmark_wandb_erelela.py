--- conflicted
+++ resolved
@@ -672,12 +672,9 @@
     parser.add_argument("--r2d2_use_value_function_rescaling", type=str2bool, default="False",)
     
     parser.add_argument("--PER_use_rewards_in_priority", type=str2bool, default="False")
-<<<<<<< HEAD
     parser.add_argument("--PER_alpha", type=float, default=0.9)
     parser.add_argument("--PER_beta", type=float, default=0.6)
-=======
     parser.add_argument("--PER_compute_initial_priority", type=str2bool, default="False")
->>>>>>> bb7d6353
     parser.add_argument("--learning_rate", 
         type=float, 
         help="learning rate",
