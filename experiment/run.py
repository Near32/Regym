--- conflicted
+++ resolved
@@ -30,14 +30,10 @@
 
 if __name__ == '__main__':
     import torch
-<<<<<<< HEAD
-    torch.multiprocessing.set_start_method('forkserver', force=True)
-=======
     torch.multiprocessing.set_start_method('forkserver')
     import resource
     rlimit = resource.getrlimit(resource.RLIMIT_NOFILE)
     resource.setrlimit(resource.RLIMIT_NOFILE, (4096, rlimit[1])) # Not impressed
->>>>>>> a2340e03
 
     logger = initialize_logger()
 
